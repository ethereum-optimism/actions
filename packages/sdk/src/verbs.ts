--- conflicted
+++ resolved
@@ -17,18 +17,13 @@
  * Main Verbs SDK class
  * @description Core implementation of the Verbs SDK
  */
-<<<<<<< HEAD
-export class Verbs {
-  public readonly wallet: WalletNamespace
-  private _lend?: VerbsLendNamespace
-=======
 export class Verbs<THostedWalletProviderType extends HostedProviderType> {
   public readonly wallet: WalletNamespace<
     HostedProviderInstanceMap[THostedWalletProviderType],
     SmartWalletProvider
   >
->>>>>>> c07f6a2b
   private chainManager: ChainManager
+  private _lend?: VerbsLendNamespace
   private lendProvider?: LendProvider
   private hostedWalletProvider!: HostedProviderInstanceMap[THostedWalletProviderType]
   private smartWalletProvider!: SmartWalletProvider
