import { bindLendProviderToVerbs } from '@/lend/bindings/verbsLendBinding.js'
import { LendProviderMorpho } from '@/lend/index.js'
import { ChainManager } from '@/services/ChainManager.js'
import type { LendProvider, LendReadOperations } from '@/types/lend.js'
import type { VerbsConfig } from '@/types/verbs.js'
import type { HostedWalletProvider } from '@/wallet/providers/base/HostedWalletProvider.js'
import type { SmartWalletProvider } from '@/wallet/providers/base/SmartWalletProvider.js'
import { DefaultSmartWalletProvider } from '@/wallet/providers/DefaultSmartWalletProvider.js'
import { PrivyHostedWalletProvider } from '@/wallet/providers/PrivyHostedWalletProvider.js'
import { WalletNamespace } from '@/wallet/WalletNamespace.js'
import { WalletProvider } from '@/wallet/WalletProvider.js'

/**
 * Main Verbs SDK class
 * @description Core implementation of the Verbs SDK
 */
export class Verbs {
  public readonly wallet: WalletNamespace
<<<<<<< HEAD
  private _chainManager: ChainManager
  private _lend?: LendReadOperations
=======
  private chainManager: ChainManager
>>>>>>> f25189e7
  private lendProvider?: LendProvider
  private hostedWalletProvider!: HostedWalletProvider
  private smartWalletProvider!: SmartWalletProvider

  constructor(config: VerbsConfig) {
    this.chainManager = new ChainManager(config.chains)

    // Create lending provider if configured
    if (config.lend) {
      if (config.lend.type === 'morpho') {
        this.lendProvider = new LendProviderMorpho(
          config.lend,
          this.chainManager,
        )

        // Bind read-only operations to verbs
        this._lend = bindLendProviderToVerbs(this.lendProvider)
      } else {
        throw new Error(
          `Unsupported lending provider type: ${config.lend.type}`,
        )
      }
    }

    this.wallet = this.createWalletNamespace(config.wallet)
  }

  /**
   * Get lend operations interface
   * @description Access to lending operations like markets and vault information.
   * Throws an error if no lend provider is configured in VerbsConfig.
   * @returns LendReadOperations interface for lending operations
   * @throws Error if lend provider not configured
   */
  get lend(): LendReadOperations {
    if (!this._lend) {
      throw new Error(
        'Lend provider not configured. Please add lend configuration to VerbsConfig.',
      )
    }
    return this._lend
  }

  /**
   * Get the lend provider instance (internal use)
   * @returns LendProvider instance if configured
   * @internal
   */
  get lendProviderInstance(): LendProvider {
    if (!this.lendProvider) {
      throw new Error('Lend provider not configured')
    }
    return this.lendProvider
  }

  /**
   * Create the wallet provider instance
   * @param config - Wallet configuration
   * @returns WalletProvider instance
   */
  private createWalletProvider(config: VerbsConfig['wallet']) {
    if (config.hostedWalletConfig.provider.type === 'privy') {
      this.hostedWalletProvider = new PrivyHostedWalletProvider(
        config.hostedWalletConfig.provider.privyClient,
        this.chainManager,
      )
    } else {
      throw new Error(
        `Unsupported hosted wallet provider: ${config.hostedWalletConfig.provider.type}`,
      )
    }

    if (
      !config.smartWalletConfig ||
      config.smartWalletConfig.provider.type === 'default'
    ) {
      this.smartWalletProvider = new DefaultSmartWalletProvider(
        this.chainManager,
        this.lendProviderInstance,
      )
    } else {
      throw new Error(
        `Unsupported smart wallet provider: ${config.smartWalletConfig.provider.type}`,
      )
    }

    const walletProvider = new WalletProvider(
      this.hostedWalletProvider,
      this.smartWalletProvider,
    )

    return walletProvider
  }

  /**
   * Create the wallet namespace instance
   * @param config - Wallet configuration
   * @returns WalletNamespace instance
   */
  private createWalletNamespace(config: VerbsConfig['wallet']) {
    const walletProvider = this.createWalletProvider(config)
    return new WalletNamespace(walletProvider)
  }
}<|MERGE_RESOLUTION|>--- conflicted
+++ resolved
@@ -16,12 +16,8 @@
  */
 export class Verbs {
   public readonly wallet: WalletNamespace
-<<<<<<< HEAD
-  private _chainManager: ChainManager
   private _lend?: LendReadOperations
-=======
   private chainManager: ChainManager
->>>>>>> f25189e7
   private lendProvider?: LendProvider
   private hostedWalletProvider!: HostedWalletProvider
   private smartWalletProvider!: SmartWalletProvider
