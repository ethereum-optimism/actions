import type { Address, Hash, WalletClient } from 'viem'

import type { SupportedChainId } from '@/constants/supportedChains.js'
<<<<<<< HEAD
import type { TransactionData, WalletLendOperations } from '@/types/lend.js'
import type { TokenBalance } from '@/types/token.js'
=======
import type {
  LendOptions,
  LendTransaction,
  TransactionData,
} from '@/types/lend.js'
>>>>>>> f25189e7
import type { AssetIdentifier } from '@/utils/assets.js'
import { Wallet } from '@/wallet/base/Wallet.js'

/**
 * Base smart wallet class
 * @description Abstract base class for smart wallet implementations (ERC-4337 compatible wallets).
 */
<<<<<<< HEAD
export abstract class SmartWallet {
  /** The LocalAccount used for signing transactions on behalf of this smart wallet */
  abstract signer: LocalAccount

  /** Lend namespace with all lending operations */
  abstract lend: WalletLendOperations

  /**
   * Get the smart wallet's address
   * @description Returns the deployed or predicted address of this smart wallet contract.
   * For undeployed wallets, this returns the deterministic CREATE2 address.
   * @returns Promise resolving to the wallet's Ethereum address
   */
  abstract getAddress(): Promise<Address>

  /**
   * Get all token balances for this wallet
   * @description Retrieves balances for all supported tokens held by this smart wallet.
   * @returns Promise resolving to an array of token balances with amounts and metadata
   */
  abstract getBalance(): Promise<TokenBalance[]>
=======
export abstract class SmartWallet extends Wallet {
  async walletClient(_chainId: SupportedChainId): Promise<WalletClient> {
    throw new Error('walletClient is not supported on SmartWallet')
  }
>>>>>>> f25189e7

  // TODO: add addSigner method
  // TODO: add removeSigner method

  /**
   * Send a transaction using this smart wallet
   * @description Executes a transaction through the smart wallet, handling gas sponsorship
   * and ERC-4337 UserOperation creation automatically.
   * @param transactionData - The transaction data to execute
   * @param chainId - Target blockchain chain ID
   * @returns Promise resolving to the transaction hash
   */
  abstract send(
    transactionData: TransactionData,
    chainId: SupportedChainId,
  ): Promise<Hash>

  /**
   * Send a batch of transactions using this smart wallet
   * @description Executes a batch of transactions through the smart wallet, handling gas sponsorship
   * and ERC-4337 UserOperation creation automatically.
   * @param transactionData - The transaction data to execute
   * @param chainId
   */
  abstract sendBatch(
    transactionData: TransactionData[],
    chainId: SupportedChainId,
  ): Promise<Hash>

  /**
   * Send tokens to another address
   * @description Prepares transaction data for sending tokens from this smart wallet
   * to a recipient address. Returns transaction data that can be executed via send().
   * @param amount - Amount to send in human-readable format
   * @param asset - Asset identifier for the token to send
   * @param recipientAddress - Destination address for the tokens
   * @returns Promise resolving to prepared transaction data
   */
  abstract sendTokens(
    amount: number,
    asset: AssetIdentifier,
    recipientAddress: Address,
  ): Promise<TransactionData>
}<|MERGE_RESOLUTION|>--- conflicted
+++ resolved
@@ -1,16 +1,8 @@
 import type { Address, Hash, WalletClient } from 'viem'
 
 import type { SupportedChainId } from '@/constants/supportedChains.js'
-<<<<<<< HEAD
 import type { TransactionData, WalletLendOperations } from '@/types/lend.js'
 import type { TokenBalance } from '@/types/token.js'
-=======
-import type {
-  LendOptions,
-  LendTransaction,
-  TransactionData,
-} from '@/types/lend.js'
->>>>>>> f25189e7
 import type { AssetIdentifier } from '@/utils/assets.js'
 import { Wallet } from '@/wallet/base/Wallet.js'
 
@@ -18,34 +10,13 @@
  * Base smart wallet class
  * @description Abstract base class for smart wallet implementations (ERC-4337 compatible wallets).
  */
-<<<<<<< HEAD
-export abstract class SmartWallet {
-  /** The LocalAccount used for signing transactions on behalf of this smart wallet */
-  abstract signer: LocalAccount
-
+export abstract class SmartWallet extends Wallet {
   /** Lend namespace with all lending operations */
   abstract lend: WalletLendOperations
 
-  /**
-   * Get the smart wallet's address
-   * @description Returns the deployed or predicted address of this smart wallet contract.
-   * For undeployed wallets, this returns the deterministic CREATE2 address.
-   * @returns Promise resolving to the wallet's Ethereum address
-   */
-  abstract getAddress(): Promise<Address>
-
-  /**
-   * Get all token balances for this wallet
-   * @description Retrieves balances for all supported tokens held by this smart wallet.
-   * @returns Promise resolving to an array of token balances with amounts and metadata
-   */
-  abstract getBalance(): Promise<TokenBalance[]>
-=======
-export abstract class SmartWallet extends Wallet {
   async walletClient(_chainId: SupportedChainId): Promise<WalletClient> {
     throw new Error('walletClient is not supported on SmartWallet')
   }
->>>>>>> f25189e7
 
   // TODO: add addSigner method
   // TODO: add removeSigner method
