import { type Address, type LocalAccount, pad } from 'viem'
import { toCoinbaseSmartAccount } from 'viem/account-abstraction'
import { baseSepolia, unichain } from 'viem/chains'
import { describe, expect, it, vi } from 'vitest'

import { smartWalletFactoryAbi } from '@/abis/smartWalletFactory.js'
import { smartWalletFactoryAddress } from '@/constants/addresses.js'
import type { ChainManager } from '@/services/ChainManager.js'
import { SUPPORTED_TOKENS } from '@/supported/tokens.js'
import { MockChainManager } from '@/test/MockChainManager.js'
import { createMockLendProvider } from '@/test/MockLendProvider.js'
import { getRandomAddress } from '@/test/utils.js'
import type { LendProvider, TransactionData } from '@/types/lend.js'
import { DefaultSmartWallet } from '@/wallet/DefaultSmartWallet.js'

vi.mock('viem/account-abstraction', () => ({
  toCoinbaseSmartAccount: vi.fn(),
}))

// Mock data
const mockOwners: Address[] = ['0x123', '0x456']
const mockSigner: LocalAccount = {
  address: '0x123',
  type: 'local',
} as unknown as LocalAccount
const mockChainManager = new MockChainManager({
  supportedChains: [baseSepolia.id, unichain.id],
}) as unknown as ChainManager
const mockLendProvider = createMockLendProvider()

// Test suite
describe('DefaultSmartWallet', () => {
  it('should create a smart wallet instance', async () => {
    const wallet = await createAndInitDefaultSmartWallet()

    expect(wallet).toBeInstanceOf(DefaultSmartWallet)
  })

  it('should return the correct signer', async () => {
    const wallet = await createAndInitDefaultSmartWallet()

    expect(wallet.signer).toEqual(mockSigner)
  })

  it('should get the wallet address', async () => {
    const mockDeploymentAddress = getRandomAddress()
    const publicClient = vi.mocked(
      mockChainManager.getPublicClient(baseSepolia.id),
    )
    publicClient.readContract = vi.fn().mockResolvedValue(mockDeploymentAddress)
    const owners = [getRandomAddress(), getRandomAddress()]
    const wallet = await createAndInitDefaultSmartWallet({ owners })

    expect(wallet.address).toBe(mockDeploymentAddress)
    expect(publicClient.readContract).toHaveBeenCalledWith({
      abi: smartWalletFactoryAbi,
      address: smartWalletFactoryAddress,
      functionName: 'getAddress',
      args: [owners.map((owner) => pad(owner)), BigInt(0)],
    })
  })

  it('should return the deployment address', async () => {
    const deploymentAddress = getRandomAddress()

    const wallet = await createAndInitDefaultSmartWallet({ deploymentAddress })

    expect(wallet.address).toBe(deploymentAddress)
  })

  it('should call toCoinbaseSmartAccount with correct arguments', async () => {
    const deploymentAddress = getRandomAddress()
    const signerOwnerIndex = 1
    const nonce = BigInt(123)
    const wallet = await createAndInitDefaultSmartWallet({
      deploymentAddress,
      signerOwnerIndex,
      nonce,
    })

    const chainId = unichain.id
    await wallet.getCoinbaseSmartAccount(chainId)

    const toCoinbaseSmartAccountMock = vi.mocked(toCoinbaseSmartAccount)
    expect(toCoinbaseSmartAccountMock).toHaveBeenCalledWith({
      address: deploymentAddress,
      ownerIndex: signerOwnerIndex,
      client: mockChainManager.getPublicClient(chainId),
      owners: [wallet.signer],
      nonce: nonce,
      version: '1.1',
    })
  })

  it('should send a transaction via ERC-4337', async () => {
    const wallet = await createAndInitDefaultSmartWallet()

    const chainId = unichain.id
    const recipientAddress = getRandomAddress()
    const value = BigInt(1000)
    const data = '0x123'
    const transactionData: TransactionData = {
      to: recipientAddress,
      value,
      data,
    }
    const mockAccount = {
      address: '0x123',
      client: mockChainManager.getPublicClient(baseSepolia.id),
      owners: [mockSigner],
      nonce: BigInt(0),
    } as any
    vi.mocked(toCoinbaseSmartAccount).mockResolvedValue(mockAccount)
    const bundlerClient = mockChainManager.getBundlerClient(
      chainId,
      mockAccount,
    )
    vi.mocked(bundlerClient.sendUserOperation).mockResolvedValue(
      '0xTransactionHash',
    )

    const result = await wallet.send(transactionData, chainId)

    expect(mockChainManager.getBundlerClient).toHaveBeenCalledWith(
      chainId,
      mockAccount,
    )
    expect(bundlerClient.sendUserOperation).toHaveBeenCalledWith({
      account: mockAccount,
      calls: [transactionData],
      paymaster: true,
    })
    expect(bundlerClient.waitForUserOperationReceipt).toHaveBeenCalledWith({
      hash: '0xTransactionHash',
    })
    expect(result).toBe('0xTransactionHash')
  })

  it('should send a batch of transactions via ERC-4337', async () => {
    const wallet = await createAndInitDefaultSmartWallet()

    const chainId = unichain.id
    const recipientAddress = getRandomAddress()
    const recipientAddress2 = getRandomAddress()
    const value = BigInt(1000)
    const value2 = BigInt(2000)
    const data = '0x123'
    const data2 = '0x456'
    const transactionData: TransactionData[] = [
      {
        to: recipientAddress,
        value,
        data,
      },
      {
        to: recipientAddress2,
        value: value2,
        data: data2,
      },
    ]
    const mockAccount = {
      address: '0x123',
      client: mockChainManager.getPublicClient(baseSepolia.id),
      owners: [mockSigner],
      nonce: BigInt(0),
    } as any
    vi.mocked(toCoinbaseSmartAccount).mockResolvedValue(mockAccount)
    const bundlerClient = mockChainManager.getBundlerClient(
      chainId,
      mockAccount,
    )
    vi.mocked(bundlerClient.sendUserOperation).mockResolvedValue(
      '0xTransactionHash',
    )

    const result = await wallet.sendBatch(transactionData, chainId)

    expect(mockChainManager.getBundlerClient).toHaveBeenCalledWith(
      chainId,
      mockAccount,
    )
    expect(bundlerClient.sendUserOperation).toHaveBeenCalledWith({
      account: mockAccount,
      calls: transactionData,
      paymaster: true,
    })
    expect(bundlerClient.waitForUserOperationReceipt).toHaveBeenCalledWith({
      hash: '0xTransactionHash',
    })
    expect(result).toBe('0xTransactionHash')
  })

<<<<<<< HEAD
  it('should have lend namespace with bound methods', async () => {
    const wallet = new DefaultSmartWallet(
      mockOwners,
      mockSigner,
      mockChainManager,
      mockLendProvider,
      '0x123',
    )
=======
  it('should lend assets', async () => {
    const wallet = await createAndInitDefaultSmartWallet({
      deploymentAddress: '0x123',
    })

    const amount = 1.5
    const asset = 'USDC'
    const chainId = unichain.id
    const marketId = '0x456'
    const result = await wallet.lend(amount, asset, chainId, marketId)
>>>>>>> f25189e7

    // Test that lend namespace exists and is properly bound
    expect(wallet.lend).toBeDefined()
    expect(typeof wallet.lend.getMarkets).toBe('function')
    expect(typeof wallet.lend.supportedNetworkIds).toBe('function')

    // Test that lend namespace delegates to provider
    const markets = await wallet.lend.getMarkets()
    expect(mockLendProvider.getMarkets).toHaveBeenCalled()
    expect(markets).toEqual([])

    const networkIds = wallet.lend.supportedNetworkIds()
    expect(mockLendProvider.supportedNetworkIds).toHaveBeenCalled()
    expect(networkIds).toEqual([130])
  })

  it('should lend assets using lendExecute method', async () => {
    const wallet = new DefaultSmartWallet(
      mockOwners,
      mockSigner,
      mockChainManager,
      mockLendProvider,
      '0x123',
    )

    const result = await wallet.lendExecute(
      100,
      'usdc',
      unichain.id,
      'test-market',
    )

    expect(mockLendProvider.deposit).toHaveBeenCalled()
    expect(result.hash).toBe('0xabc')
    expect(result.amount).toBe(100000000n) // 100 USDC with 6 decimals
  })
})

async function createAndInitDefaultSmartWallet(
  params: {
    owners?: Address[]
    signer?: LocalAccount
    chainManager?: ChainManager
    lendProvider?: LendProvider
    deploymentAddress?: Address
    signerOwnerIndex?: number
    nonce?: bigint
  } = {},
) {
  const {
    owners = mockOwners,
    signer = mockSigner,
    chainManager = mockChainManager,
    lendProvider = mockLendProvider,
    deploymentAddress,
    signerOwnerIndex,
    nonce,
  } = params
  return DefaultSmartWallet.create({
    owners,
    signer,
    chainManager,
    lendProvider,
    deploymentAddress,
    signerOwnerIndex,
    nonce,
  })
}<|MERGE_RESOLUTION|>--- conflicted
+++ resolved
@@ -190,7 +190,6 @@
     expect(result).toBe('0xTransactionHash')
   })
 
-<<<<<<< HEAD
   it('should have lend namespace with bound methods', async () => {
     const wallet = new DefaultSmartWallet(
       mockOwners,
@@ -199,18 +198,6 @@
       mockLendProvider,
       '0x123',
     )
-=======
-  it('should lend assets', async () => {
-    const wallet = await createAndInitDefaultSmartWallet({
-      deploymentAddress: '0x123',
-    })
-
-    const amount = 1.5
-    const asset = 'USDC'
-    const chainId = unichain.id
-    const marketId = '0x456'
-    const result = await wallet.lend(amount, asset, chainId, marketId)
->>>>>>> f25189e7
 
     // Test that lend namespace exists and is properly bound
     expect(wallet.lend).toBeDefined()
