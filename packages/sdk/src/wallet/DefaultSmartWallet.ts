--- conflicted
+++ resolved
@@ -30,16 +30,13 @@
  * Supports multi-owner wallets, gasless transactions via paymasters, and cross-chain operations.
  */
 export class DefaultSmartWallet extends SmartWallet {
-<<<<<<< HEAD
   /** Lend namespace with all lending operations */
   public lend: WalletLendOperations
 
-=======
   /** Local account used for signing transactions and UserOperations */
   public readonly signer: LocalAccount
   /** Address of the smart wallet */
   private _address!: Address
->>>>>>> f25189e7
   /** Array of wallet owners (Ethereum addresses or WebAuthn public keys) */
   private owners: Array<Address | WebAuthnAccount>
   /** Index of the signer in the owners array (defaults to 0 if not specified) */
@@ -131,7 +128,6 @@
   }
 
   /**
-<<<<<<< HEAD
    * Get asset balances across all supported chains
    * @description Fetches ETH and ERC20 token balances for this wallet across all supported networks.
    * @returns Promise resolving to array of token balances with chain breakdown
@@ -150,8 +146,6 @@
 
   /**
    * TODO this will be replaced with lend.execute()
-=======
->>>>>>> f25189e7
    * Lend assets to a lending market
    * @description Lends assets using the configured lending provider with human-readable amounts
    * @param amount - Human-readable amount to lend (e.g. 1.5)
