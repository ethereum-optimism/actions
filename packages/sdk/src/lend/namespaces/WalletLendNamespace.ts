--- conflicted
+++ resolved
@@ -41,18 +41,9 @@
    * Open a lending position
    * @description Signs and sends a lend transaction from the wallet for the given amount and asset
    */
-<<<<<<< HEAD
-  async openPosition(params: LendOpenPositionParams): Promise<Hash> {
-=======
   async openPosition(
     params: LendOpenPositionParams,
   ): Promise<LendTransactionReceipt> {
-    const lendOptions = {
-      ...params.options,
-      receiver: this.wallet.address,
-    }
-
->>>>>>> 8e0dc4e6
     const lendTransaction = await this.provider.openPosition({
       ...params,
       walletAddress: this.wallet.address,
@@ -76,17 +67,11 @@
       )
     }
 
-<<<<<<< HEAD
     if (!transactionData.openPosition) {
       throw new Error('No openPosition transaction data returned')
     }
-
-    return await this.wallet.send(
+    const userOperationReceipt = await this.wallet.send(
       transactionData.openPosition,
-=======
-    const userOperationReceipt = await this.wallet.send(
-      transactionData.deposit,
->>>>>>> 8e0dc4e6
       params.marketId.chainId,
     )
 
@@ -116,18 +101,9 @@
    * @param closePositionParams - Position closing parameters
    * @returns Promise resolving to transaction hash
    */
-<<<<<<< HEAD
-  async closePosition(params: ClosePositionParams): Promise<Hash> {
-=======
   async closePosition(
     params: ClosePositionParams,
   ): Promise<LendTransactionReceipt> {
-    const closeOptions = {
-      ...params.options,
-      receiver: this.wallet.address,
-    }
-
->>>>>>> 8e0dc4e6
     const closeTransaction = await this.provider.closePosition({
       ...params,
       walletAddress: this.wallet.address,
@@ -150,13 +126,8 @@
       throw new Error('No closePosition transaction data returned')
     }
 
-<<<<<<< HEAD
-    return await this.wallet.send(
+    const userOperationReceipt = await this.wallet.send(
       transactionData.closePosition,
-=======
-    const userOperationReceipt = await this.wallet.send(
-      transactionData.deposit,
->>>>>>> 8e0dc4e6
       params.marketId.chainId,
     )
 
