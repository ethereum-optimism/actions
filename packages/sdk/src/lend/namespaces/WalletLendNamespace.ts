--- conflicted
+++ resolved
@@ -1,22 +1,12 @@
-<<<<<<< HEAD
-import type { Hash } from 'viem'
-
-import type { LendProvider } from '@/lend/core/LendProvider.js'
-=======
 import type { LendProvider } from '@/lend/provider.js'
->>>>>>> 2212a199
 import type {
   BaseLendConfig,
   ClosePositionParams,
   GetPositionParams,
   LendMarketPosition,
   LendOpenPositionParams,
-<<<<<<< HEAD
-} from '@/types/lend/index.js'
-=======
   LendTransactionReceipt,
 } from '@/types/lend.js'
->>>>>>> 2212a199
 import type { Wallet } from '@/wallet/core/wallets/abstract/Wallet.js'
 import type { SmartWallet } from '@/wallet/core/wallets/smart/abstract/SmartWallet.js'
 
