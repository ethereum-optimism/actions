<<<<<<< HEAD
import type { ChainManager } from '@/services/ChainManager.js'
=======
import type { ChainConfig } from '@/types/chain.js'
>>>>>>> a6e924fc

import type { LendConfig, LendProvider } from './lend.js'
import type { GetAllWalletsOptions, Wallet } from './wallet.js'

/**
 * Core Verbs SDK interface
 * @description Main interface for interacting with the Verbs SDK
 */
export interface VerbsInterface {
  /**
   * Get the lend provider instance
   * @returns LendProvider instance if configured
   */
  readonly lend: LendProvider
  /**
   * Get the chain manager instance
   * @returns ChainManager instance for multi-chain operations
   */
  readonly chainManager: ChainManager
  /**
   * Create a new wallet
   * @param userId - User identifier for the wallet
   * @returns Promise resolving to new wallet instance
   */
  createWallet(userId: string): Promise<Wallet>
  /**
   * Get wallet by user ID
   * @param userId - User identifier
   * @returns Promise resolving to wallet or null if not found
   */
  getWallet(userId: string): Promise<Wallet | null>
  /**
   * Get all wallets
   * @param options - Optional parameters for filtering and pagination
   * @returns Promise resolving to array of wallets
   */
  getAllWallets(options?: GetAllWalletsOptions): Promise<Wallet[]>
}

/**
 * Verbs SDK configuration
 * @description Configuration object for initializing the Verbs SDK
 */
export interface VerbsConfig {
  /** Wallet provider configuration */
  wallet: WalletConfig
  /** Lending provider configuration (optional) */
  lend?: LendConfig
  /** Chains to use for the SDK */
  chains?: ChainConfig[]
}

/**
 * Wallet provider configuration
 * @description Configuration for wallet providers
 */
export type WalletConfig = PrivyWalletConfig

/**
 * Privy wallet provider configuration
 * @description Configuration specific to Privy wallet provider
 */
export interface PrivyWalletConfig {
  /** Wallet provider type */
  type: 'privy'
  /** Privy app ID */
  appId: string
  /** Privy app secret */
  appSecret: string
}<|MERGE_RESOLUTION|>--- conflicted
+++ resolved
@@ -1,8 +1,5 @@
-<<<<<<< HEAD
 import type { ChainManager } from '@/services/ChainManager.js'
-=======
 import type { ChainConfig } from '@/types/chain.js'
->>>>>>> a6e924fc
 
 import type { LendConfig, LendProvider } from './lend.js'
 import type { GetAllWalletsOptions, Wallet } from './wallet.js'
