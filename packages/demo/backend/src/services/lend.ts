--- conflicted
+++ resolved
@@ -97,28 +97,6 @@
   }
 }
 
-<<<<<<< HEAD
-=======
-interface PositionParams {
-  userId: string
-  amount: number
-  tokenAddress: Address
-  chainId: SupportedChainId
-  vaultAddress: Address
-  isUserWallet?: boolean
-}
-
-interface PositionResponse {
-  hash: string
-  userOpHash?: string
-  blockExplorerUrl: string
-  amount: number
-  tokenAddress: Address
-  chainId: number
-  vaultAddress: Address
-}
-
->>>>>>> 2212a199
 async function executePosition(
   params: PositionParams,
   operation: 'open' | 'close',
