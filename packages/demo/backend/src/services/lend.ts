import {
  type LendMarket,
  type LendTransactionReceipt,
  SUPPORTED_TOKENS,
  type SupportedChainId,
} from '@eth-optimism/verbs-sdk'
import { chainById } from '@eth-optimism/viem/chains'
import type { Address } from 'viem'
import { baseSepolia, unichain } from 'viem/chains'

import { getVerbs } from '../config/verbs.js'
import { getWallet } from './wallet.js'

interface MarketBalanceResult {
  balance: bigint
  balanceFormatted: string
  shares: bigint
  sharesFormatted: string
}

interface FormattedMarketResponse {
  chainId: number
  address: Address
  name: string
  apy: number
  asset: Address
  apyBreakdown: object
  totalAssets: string
  totalShares: string
  fee: number
  owner: Address
  curator: Address
  lastUpdate: number
}

export async function getBlockExplorerUrl(
  chainId: SupportedChainId,
): Promise<string> {
  const chain = chainById[chainId]
  if (!chain) {
    throw new Error(`Chain not found for chainId: ${chainId}`)
  }
  if (chain.id === unichain.id) {
    return 'https://unichain.blockscout.com/op'
  }
  if (chain.id === baseSepolia.id) {
    return `https://base-sepolia.blockscout.com/op`
  }
  return `${chain.blockExplorers?.default.url}/tx` || ''
}

export async function getMarkets(): Promise<LendMarket[]> {
  const verbs = getVerbs()
  return await verbs.lend.getMarkets()
}

export async function getMarket(
  marketId: Address,
  chainId: SupportedChainId,
): Promise<LendMarket> {
  const verbs = getVerbs()
  return await verbs.lend.getMarket({ address: marketId, chainId })
}

export async function getPosition(
  vaultAddress: Address,
  walletId: string,
  chainId: SupportedChainId,
): Promise<MarketBalanceResult> {
  const wallet = await getWallet(walletId)

  if (!wallet) {
    throw new Error(`Wallet not found for user ID: ${walletId}`)
  }

  return wallet.lend!.getPosition({
    marketId: { address: vaultAddress, chainId },
  })
}

export async function formatMarketResponse(
  vault: LendMarket,
): Promise<FormattedMarketResponse> {
  return {
    chainId: vault.chainId,
    address: vault.address,
    name: vault.name,
    apy: vault.apy,
    asset: vault.asset,
    apyBreakdown: vault.apyBreakdown,
    totalAssets: vault.totalAssets.toString(),
    totalShares: vault.totalShares.toString(),
    fee: vault.fee,
    owner: vault.owner,
    curator: vault.curator,
    lastUpdate: vault.lastUpdate,
  }
}

export async function formatMarketBalanceResponse(
  balance: MarketBalanceResult,
): Promise<{
  balance: string
  balanceFormatted: string
  shares: string
  sharesFormatted: string
}> {
  return {
    balance: balance.balance.toString(),
    balanceFormatted: balance.balanceFormatted,
    shares: balance.shares.toString(),
    sharesFormatted: balance.sharesFormatted,
  }
}

interface PositionParams {
  userId: string
  amount: number
  tokenAddress: Address
  chainId: SupportedChainId
  vaultAddress: Address
  isUserWallet?: boolean
}

<<<<<<< HEAD
interface PositionResponse {
  hash: string
  blockExplorerUrl: string
  amount: number
  tokenAddress: Address
  chainId: number
  vaultAddress: Address
}

async function executePosition(
  params: PositionParams,
  operation: 'open' | 'close',
): Promise<PositionResponse> {
  const { userId, amount, tokenAddress, chainId, vaultAddress, isUserWallet } =
    params
=======
/**
 * Open a lending position
 * @param params - Configuration object with all parameters
 * @param params.userId - Can be either a userId (for authenticated users) or walletId
 * @param params.amount - Amount to lend
 * @param params.asset - Asset information
 * @param params.marketId - Market identifier
 * @param params.options - Optional parameters like slippage
 * @param params.isUserWallet - If true, userId is treated as userId; if false, as walletId
 */
export async function openPosition({
  userId,
  amount,
  asset: assetInfo,
  marketId,
  options,
  isUserWallet = false,
}: OpenPositionParams): Promise<LendTransactionReceipt> {
  // Get wallet based on identifier type
  const wallet = await getWallet(userId, isUserWallet)
>>>>>>> 8e0dc4e6

  const wallet = await getWallet(userId, isUserWallet)
  if (!wallet) {
    throw new Error(
      `Wallet not found for ${isUserWallet ? 'user' : 'wallet'} ID: ${userId}`,
    )
  }

  const asset = SUPPORTED_TOKENS.find(
    (token) => token.address[chainId] === tokenAddress,
  )
  if (!asset) {
    throw new Error(`Asset not found for token address: ${tokenAddress}`)
  }

  const marketId = { address: vaultAddress, chainId }
  const positionParams = { amount, asset, marketId }

  const hash =
    operation === 'open'
      ? await wallet.lend!.openPosition(positionParams)
      : await wallet.lend!.closePosition(positionParams)

  const blockExplorerUrl = await getBlockExplorerUrl(chainId)

  return {
    hash,
    blockExplorerUrl,
    amount,
    tokenAddress,
    chainId,
    vaultAddress,
  }
}

export async function openPosition(
  params: PositionParams,
): Promise<PositionResponse> {
  return executePosition(params, 'open')
}

export async function closePosition(
  params: PositionParams,
): Promise<PositionResponse> {
  return executePosition(params, 'close')
}<|MERGE_RESOLUTION|>--- conflicted
+++ resolved
@@ -1,6 +1,5 @@
 import {
   type LendMarket,
-  type LendTransactionReceipt,
   SUPPORTED_TOKENS,
   type SupportedChainId,
 } from '@eth-optimism/verbs-sdk'
@@ -122,9 +121,9 @@
   isUserWallet?: boolean
 }
 
-<<<<<<< HEAD
 interface PositionResponse {
   hash: string
+  userOpHash?: string
   blockExplorerUrl: string
   amount: number
   tokenAddress: Address
@@ -138,28 +137,6 @@
 ): Promise<PositionResponse> {
   const { userId, amount, tokenAddress, chainId, vaultAddress, isUserWallet } =
     params
-=======
-/**
- * Open a lending position
- * @param params - Configuration object with all parameters
- * @param params.userId - Can be either a userId (for authenticated users) or walletId
- * @param params.amount - Amount to lend
- * @param params.asset - Asset information
- * @param params.marketId - Market identifier
- * @param params.options - Optional parameters like slippage
- * @param params.isUserWallet - If true, userId is treated as userId; if false, as walletId
- */
-export async function openPosition({
-  userId,
-  amount,
-  asset: assetInfo,
-  marketId,
-  options,
-  isUserWallet = false,
-}: OpenPositionParams): Promise<LendTransactionReceipt> {
-  // Get wallet based on identifier type
-  const wallet = await getWallet(userId, isUserWallet)
->>>>>>> 8e0dc4e6
 
   const wallet = await getWallet(userId, isUserWallet)
   if (!wallet) {
@@ -178,7 +155,7 @@
   const marketId = { address: vaultAddress, chainId }
   const positionParams = { amount, asset, marketId }
 
-  const hash =
+  const result =
     operation === 'open'
       ? await wallet.lend!.openPosition(positionParams)
       : await wallet.lend!.closePosition(positionParams)
@@ -186,7 +163,8 @@
   const blockExplorerUrl = await getBlockExplorerUrl(chainId)
 
   return {
-    hash,
+    hash: result.receipt.transactionHash,
+    userOpHash: result.userOpHash,
     blockExplorerUrl,
     amount,
     tokenAddress,
