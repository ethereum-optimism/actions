import { useState, useEffect, useRef } from 'react'
import type {
  CreateWalletResponse,
  GetAllWalletsResponse,
  WalletData,
} from '@eth-optimism/verbs-sdk'
import NavBar from './NavBar'
import { verbsApi } from '../api/verbsApi'

interface TerminalLine {
  id: string
  type: 'input' | 'output' | 'error' | 'success' | 'warning'
  content: string
  timestamp: Date
}

interface VaultData {
  address: string
  name: string
  apy: number
  asset: string
  apyBreakdown: {
    nativeApy: number
    totalRewardsApr: number
    usdc?: number
    morpho?: number
    other?: number
    performanceFee: number
    netApy: number
  }
  totalAssets: string
  totalShares: string
  fee: number
  owner: string
  curator: string
  lastUpdate: number
}

interface PendingPrompt {
<<<<<<< HEAD
  type:
    | 'userId'
    | 'lendVault'
    | 'lendAmount'
    | 'walletSendSelection'
    | 'walletSendAmount'
    | 'walletSendRecipient'
    | 'walletSelectSelection'
  message: string
  data?: VaultData[] | WalletData[] | { 
    selectedWallet?: WalletData
    selectedVault?: VaultData
    walletBalance?: number
    vaultBalance?: string
    balance?: number
    amount?: number
  }
=======
  type: 'userId' | 'lendProvider' | 'lendVault' | 'walletSelection' | 'walletFundSelection' | 'tokenSelection'
  message: string
  data?: VaultData[] | WalletData[] | { selectedWallet: WalletData }
>>>>>>> 016a5e1c
}

const HELP_CONTENT = `
Console commands:
  help          - Show this help message
  clear         - Clear the terminal
  status        - Show system status
  exit          - Exit terminal

Wallet commands:
  wallet create - Create a new wallet
  wallet select - Select a wallet to use for commands
         fund    - Fund selected wallet
         balance - Show balance of selected wallet
         lend    - Lend to Morpho vaults
         send    - Send USDC to another address

Future verbs (coming soon):
  borrow        - Borrow via Morpho
  repay         - Repay Morpho loan
  swap          - Trade via Uniswap
  earn          - Earn DeFi yield`

const Terminal = () => {
  const [lines, setLines] = useState<TerminalLine[]>([])
  const [currentInput, setCurrentInput] = useState('')
  const [commandHistory, setCommandHistory] = useState<string[]>([])
  const [historyIndex, setHistoryIndex] = useState(-1)
  const [pendingPrompt, setPendingPrompt] = useState<PendingPrompt | null>(null)
  const [selectedWallet, setSelectedWallet] = useState<WalletData | null>(null)
  const inputRef = useRef<HTMLInputElement>(null)
  const terminalRef = useRef<HTMLDivElement>(null)

  // Function to render content with clickable links
  const renderContentWithLinks = (content: string) => {
    const urlRegex = /(https?:\/\/[^\s]+)/g
    const parts = content.split(urlRegex)
    
    return parts.map((part, index) => {
      if (part.match(urlRegex)) {
        return (
          <a
            key={index}
            href={part}
            target="_blank"
            rel="noopener noreferrer"
            className="text-blue-400 hover:text-blue-300 underline cursor-pointer"
          >
            {part}
          </a>
        )
      }
      return part
    })
  }

  // Helper function to shorten wallet addresses
  const shortenAddress = (address: string): string => {
    if (address.length <= 10) return address
    return `${address.slice(0, 6)}..${address.slice(-4)}`
  }

  // Focus input on mount and keep it focused
  useEffect(() => {
    if (inputRef.current) {
      inputRef.current.focus()
    }
  }, [])

  // Keep terminal scrolled to bottom
  useEffect(() => {
    if (terminalRef.current) {
      terminalRef.current.scrollTop = terminalRef.current.scrollHeight
    }
  }, [lines])

  // Initialize with welcome message and run help command
  useEffect(() => {
    const initializeTerminal = async () => {
      const verbsAscii = `
█████   █████                    █████
░░███   ░░███                    ░░███
 ░███    ░███   ██████  ████████  ░███████   █████
 ░███    ░███  ███░░███░░███░░███ ░███░░███ ███░░
 ░░███   ███  ░███████  ░███ ░░░  ░███ ░███░░█████
  ░░░█████░   ░███░░░   ░███      ░███ ░███ ░░░░███
    ░░███     ░░██████  █████     ████████  ██████
     ░░░       ░░░░░░  ░░░░░     ░░░░░░░░  ░░░░░░`
      const welcomeLines: TerminalLine[] = [
        {
          id: 'welcome-ascii',
          type: 'success',
          content: verbsAscii,
          timestamp: new Date(),
        },
        {
          id: 'welcome-7',
          type: 'output',
          content: '',
          timestamp: new Date(),
        },
        {
          id: 'welcome-8',
          type: 'output',
          content: '   Verbs library for the OP Stack',
          timestamp: new Date(),
        },
        {
          id: 'welcome-9',
          type: 'output',
          content: '',
          timestamp: new Date(),
        },
        {
          id: 'help-cmd',
          type: 'input',
          content: 'verbs: $ help',
          timestamp: new Date(),
        },
        {
          id: 'help-output',
          type: 'output',
          content: HELP_CONTENT,
          timestamp: new Date(),
        },
        {
          id: 'help-end',
          type: 'output',
          content: '',
          timestamp: new Date(),
        },
      ]
      setLines(welcomeLines)
    }

    initializeTerminal()
  }, [])

  const createWallet = async (
    userId: string,
  ): Promise<CreateWalletResponse> => {
    return verbsApi.createWallet(userId)
  }

  const getAllWallets = async (): Promise<GetAllWalletsResponse> => {
    return verbsApi.getAllWallets()
  }

  const processCommand = (command: string) => {
    const trimmed = command.trim()
    if (!trimmed) return

    // Handle pending prompts
    if (pendingPrompt) {
      if (pendingPrompt.type === 'userId') {
        handleWalletCreation(trimmed)
        return
      } else if (pendingPrompt.type === 'lendVault') {
        handleLendVaultSelection((pendingPrompt.data as VaultData[]) || [])
        return
      } else if (pendingPrompt.type === 'lendAmount') {
        handleLendAmountSubmission(parseFloat(trimmed))
        return
      } else if (pendingPrompt.type === 'walletSendSelection') {
        handleWalletSendSelection(
          parseInt(trimmed),
          (pendingPrompt.data as WalletData[]) || [],
        )
        return
      } else if (pendingPrompt.type === 'walletSendAmount') {
        handleWalletSendAmount(
          parseFloat(trimmed),
          pendingPrompt.data as { selectedWallet: WalletData; balance: number },
        )
        return
      } else if (pendingPrompt.type === 'walletSendRecipient') {
        handleWalletSendRecipient(
          trimmed,
          pendingPrompt.data as { selectedWallet: WalletData; balance: number; amount: number },
        )
        return
      } else if (pendingPrompt.type === 'walletSelectSelection') {
        handleWalletSelectSelection(
          parseInt(trimmed),
          (pendingPrompt.data as WalletData[]) || [],
        )
        return
      } else if (pendingPrompt.type === 'tokenSelection') {
        handleTokenSelection(parseInt(trimmed), pendingPrompt.data as { selectedWallet: WalletData })
        return
      }
    }

    // Add command to history
    setCommandHistory((prev) => [...prev, trimmed])
    setHistoryIndex(-1)

    // Add the command line to display
    const commandLine: TerminalLine = {
      id: `cmd-${Date.now()}`,
      type: 'input',
      content: `verbs: $ ${trimmed}`,
      timestamp: new Date(),
    }

    let response: TerminalLine
    const responseId = `resp-${Date.now()}`

    switch (trimmed.toLowerCase()) {
      case 'help':
        response = {
          id: responseId,
          type: 'output',
          content: HELP_CONTENT,
          timestamp: new Date(),
        }
        break
      case 'clear':
        setLines([])
        return
      case 'wallet create':
        setPendingPrompt({
          type: 'userId',
          message: 'Enter unique userId:',
        })
        setLines((prev) => [...prev, commandLine])
        return
      case 'wallet select':
      case 'select':
        setLines((prev) => [...prev, commandLine])
        handleWalletSelect()
        return
      case 'wallet balance':
      case 'balance': {
        setLines((prev) => [...prev, commandLine])
        handleWalletBalance()
        return
      }
      case 'wallet fund':
      case 'fund': {
        setLines((prev) => [...prev, commandLine])
        handleWalletFund()
        return
      }
      case 'wallet send':
      case 'send': {
        setLines((prev) => [...prev, commandLine])
        handleWalletSendList()
        return
      }
      case 'wallet lend':
      case 'lend': {
        setLines((prev) => [...prev, commandLine])
        handleWalletLend()
        return
      }
      case 'status':
        response = {
          id: responseId,
          type: 'success',
          content: `System Status: ONLINE
SDK Version: v0.0.2
Connected Networks: None
Active Wallets: 0`,
          timestamp: new Date(),
        }
        break
      case 'exit':
        response = {
          id: responseId,
          type: 'warning',
          content: 'The ride never ends!',
          timestamp: new Date(),
        }
        break
      case 'borrow':
      case 'repay':
      case 'swap':
      case 'earn':
      case 'wallet borrow':
      case 'wallet repay':
      case 'wallet swap':
      case 'wallet earn':
        response = {
          id: responseId,
          type: 'error',
          content: 'Soon.™',
          timestamp: new Date(),
        }
        break
      default:
        response = {
          id: responseId,
          type: 'error',
          content: `Command not found: ${trimmed}. Type "help" for available commands.`,
          timestamp: new Date(),
        }
    }

    setLines((prev) => [...prev, commandLine, response])
  }

  const handleWalletCreation = async (userId: string) => {
    const userInputLine: TerminalLine = {
      id: `input-${Date.now()}`,
      type: 'input',
      content: `Enter userId for the new wallet: ${userId}`,
      timestamp: new Date(),
    }

    const loadingLine: TerminalLine = {
      id: `loading-${Date.now()}`,
      type: 'output',
      content: 'Creating wallet...',
      timestamp: new Date(),
    }

    setLines((prev) => [...prev, userInputLine, loadingLine])
    setPendingPrompt(null)

    try {
      const result = await createWallet(userId)

      const successLine: TerminalLine = {
        id: `success-${Date.now()}`,
        type: 'success',
        content: `Wallet created successfully!
Address: ${result.address}
User ID: ${result.userId}`,
        timestamp: new Date(),
      }

      setLines((prev) => [...prev.slice(0, -1), successLine])
    } catch (error) {
      const errorLine: TerminalLine = {
        id: `error-${Date.now()}`,
        type: 'error',
        content: `Failed to create wallet: ${
          error instanceof Error ? error.message : 'Unknown error'
        }`,
        timestamp: new Date(),
      }

      setLines((prev) => [...prev.slice(0, -1), errorLine])
    }
  }



  const handleLendVaultSelection = async (vaults: VaultData[]) => {
    // Always select the first vault (default)
    const selectedVault = vaults[0]
    setPendingPrompt(null)

    console.log('[FRONTEND] Selected vault:', selectedVault.name, selectedVault.address)

    try {
      // Use the vault data we already have to show vault information
      const vault = selectedVault

      const nameValue = vault.name
      const netApyValue = `${(vault.apy * 100).toFixed(2)}%`
      const totalAssetsValue = `$${(parseFloat(vault.totalAssets) / 1e6).toLocaleString('en-US', { minimumFractionDigits: 2, maximumFractionDigits: 2 })}`
      const feeValue = `${(vault.fee * 100).toFixed(1)}%`
      const managerValue = 'Gauntlet'

      // APY breakdown values
      const nativeApyValue = vault.apyBreakdown
        ? `${(vault.apyBreakdown.nativeApy * 100).toFixed(2)}%`
        : 'N/A'
      const usdcRewardsValue =
        vault.apyBreakdown && vault.apyBreakdown.usdc !== undefined
          ? `${(vault.apyBreakdown.usdc * 100).toFixed(2)}%`
          : 'N/A'
      const morphoRewardsValue =
        vault.apyBreakdown && vault.apyBreakdown.morpho !== undefined
          ? `${(vault.apyBreakdown.morpho * 100).toFixed(2)}%`
          : 'N/A'
      const feeImpactValue = vault.apyBreakdown
        ? `${(vault.apyBreakdown.nativeApy * vault.apyBreakdown.performanceFee * 100).toFixed(2)}%`
        : 'N/A'

      const vaultInfoTable = `
┌──────────────────────────────────────────┐
│          VAULT INFORMATION               │
├──────────────────────────────────────────┤
│ Name:              ${nameValue.padEnd(21)} │
│ Net APY:           ${netApyValue.padEnd(21)} │
│                                          │
│ APY BREAKDOWN:                           │
│   Native APY:      ${nativeApyValue.padEnd(21)} │
│   USDC Rewards:    ${usdcRewardsValue.padEnd(21)} │
│   MORPHO Rewards:  ${morphoRewardsValue.padEnd(21)} │
│   Performance Fee: ${feeImpactValue.padEnd(21)} │
│                                          │
│ Total Assets:      ${totalAssetsValue.padEnd(21)} │
│ Management Fee:    ${feeValue.padEnd(21)} │
│ Manager:           ${managerValue.padEnd(21)} │
└──────────────────────────────────────────┘`

      const vaultInfoLine: TerminalLine = {
        id: `vault-info-${Date.now()}`,
        type: 'success',
        content: vaultInfoTable,
        timestamp: new Date(),
      }

      setLines((prev) => [...prev.slice(0, -1), vaultInfoLine])

      // Get wallet USDC balance
      const walletBalanceResult = await verbsApi.getWalletBalance(selectedWallet!.id)
      const usdcToken = walletBalanceResult.balance.find(token => token.symbol === 'USDC')
      const usdcBalance = usdcToken ? parseFloat(usdcToken.totalBalance) / 1e6 : 0 // Convert from micro-USDC

      console.log('[FRONTEND] Wallet USDC balance:', usdcBalance)

      // Get vault balance for this wallet
      const vaultBalanceResult = await verbsApi.getVaultBalance(selectedVault.address, selectedWallet!.id)
      
      console.log('[FRONTEND] Vault balance:', vaultBalanceResult.balanceFormatted)

      // Show balances and ask for lend amount
      const balancesDisplay = `
Wallet Balance:
USDC: ${usdcBalance}

Vault Balance:
${selectedVault.name}: ${vaultBalanceResult.balanceFormatted}

How much would you like to lend?`

      const balancesLine: TerminalLine = {
        id: `balances-${Date.now()}`,
        type: 'output',
        content: balancesDisplay,
        timestamp: new Date(),
      }

      setLines((prev) => [...prev, balancesLine])
      
      // Set up prompt for lend amount
      setPendingPrompt({
        type: 'lendAmount',
        message: '',
        data: {
          selectedWallet: selectedWallet!,
          selectedVault: selectedVault,
          walletBalance: usdcBalance,
          vaultBalance: vaultBalanceResult.balanceFormatted,
          balance: usdcBalance, // For compatibility
        },
      })
    } catch (error) {
      console.error('[FRONTEND] Error getting balances:', error)
      const errorLine: TerminalLine = {
        id: `error-${Date.now()}`,
        type: 'error',
        content: `Failed to get balances: ${error instanceof Error ? error.message : 'Unknown error'}`,
        timestamp: new Date(),
      }
      setLines((prev) => [...prev.slice(0, -1), errorLine])
    }
  }

  const handleLendAmountSubmission = async (amount: number) => {
    const promptData = pendingPrompt?.data as {
      selectedWallet: WalletData
      selectedVault: VaultData
      walletBalance: number
      vaultBalance: string
    }
    
    setPendingPrompt(null)

    console.log('[FRONTEND] Lend amount submitted:', amount)

    if (isNaN(amount) || amount <= 0) {
      const errorLine: TerminalLine = {
        id: `error-${Date.now()}`,
        type: 'error',
        content: 'Please enter a valid positive number.',
        timestamp: new Date(),
      }
      setLines((prev) => [...prev, errorLine])
      return
    }

    if (amount > promptData.walletBalance) {
      const errorLine: TerminalLine = {
        id: `error-${Date.now()}`,
        type: 'error',
        content: `Insufficient balance. You have ${promptData.walletBalance} USDC available.`,
        timestamp: new Date(),
      }
      setLines((prev) => [...prev, errorLine])
      return
    }

    // Show processing message
    const processingLine: TerminalLine = {
      id: `processing-${Date.now()}`,
      type: 'output',
      content: `Processing lending transaction: ${amount} USDC to ${promptData.selectedVault.name}...`,
      timestamp: new Date(),
    }
    setLines((prev) => [...prev, processingLine])

    try {
      console.log('[FRONTEND] Calling lendDeposit API')
      const result = await verbsApi.lendDeposit(promptData.selectedWallet.id, amount, 'usdc')
      
      console.log('[FRONTEND] Lend deposit successful:', result.transaction.hash)

      const successLine: TerminalLine = {
        id: `lend-success-${Date.now()}`,
        type: 'success',
        content: `✅ Successfully lent ${amount} USDC to ${promptData.selectedVault.name}!

Vault:  ${promptData.selectedVault.name}
Amount: ${amount} USDC
Tx:     https://uniscan.xyz/tx/${result.transaction.hash || 'pending'}`,
        timestamp: new Date(),
      }
      setLines((prev) => [...prev.slice(0, -1), successLine])
    } catch (error) {
      console.error('[FRONTEND] Lending failed:', error)
      const errorLine: TerminalLine = {
        id: `error-${Date.now()}`,
        type: 'error',
        content: `Failed to lend: ${error instanceof Error ? error.message : 'Unknown error'}`,
        timestamp: new Date(),
      }
      setLines((prev) => [...prev.slice(0, -1), errorLine])
    }
  }

  const handleWalletSelect = async () => {
    const loadingLine: TerminalLine = {
      id: `loading-${Date.now()}`,
      type: 'output',
      content: 'Loading wallets...',
      timestamp: new Date(),
    }

    setLines((prev) => [...prev, loadingLine])

    try {
      const result = await getAllWallets()

      if (result.wallets.length === 0) {
        const emptyLine: TerminalLine = {
          id: `empty-${Date.now()}`,
          type: 'error',
          content: 'No wallets available. Create one with "wallet create".',
          timestamp: new Date(),
        }
        setLines((prev) => [...prev.slice(0, -1), emptyLine])
        return
      }

      // Format wallets in columns of 10 each
      const formatWalletColumns = (wallets: WalletData[]) => {
        const lines: string[] = []
        const maxPerColumn = 10
        const totalWallets = wallets.length
        const numColumns = Math.ceil(totalWallets / maxPerColumn)
        const columnWidth = 30 // Width for each column
        
        for (let row = 0; row < maxPerColumn; row++) {
          let line = ''
          
          for (let col = 0; col < numColumns; col++) {
            const walletIndex = col * maxPerColumn + row
            
            if (walletIndex < totalWallets) {
              const wallet = wallets[walletIndex]
              const num = walletIndex + 1
              const numStr = num < 10 ? ` ${num}` : `${num}`
              const addressDisplay = `${wallet.address.slice(0, 6)}...${wallet.address.slice(-4)}`
              const selected = selectedWallet?.id === wallet.id ? ' (selected)' : ''
              const columnText = `${numStr}. ${addressDisplay}${selected}`
              
              // Add column text and pad for next column (except last column)
              if (col < numColumns - 1) {
                line += columnText.padEnd(columnWidth)
              } else {
                line += columnText
              }
            }
          }
          
          // Only add non-empty lines
          if (line.trim()) {
            lines.push(line)
          }
        }
        
        return lines.join('\n')
      }
      
      const walletOptions = formatWalletColumns(result.wallets)

      const walletSelectionLine: TerminalLine = {
        id: `wallet-select-${Date.now()}`,
        type: 'output',
        content: `Select a wallet:\n\n${walletOptions}\n\nEnter wallet number:`,
        timestamp: new Date(),
      }

      setLines((prev) => [...prev.slice(0, -1), walletSelectionLine])
      setPendingPrompt({
        type: 'walletSelectSelection',
        message: '',
        data: result.wallets,
      })
    } catch (error) {
      const errorLine: TerminalLine = {
        id: `error-${Date.now()}`,
        type: 'error',
        content: `Failed to load wallets: ${
          error instanceof Error ? error.message : 'Unknown error'
        }`,
        timestamp: new Date(),
      }
      setLines((prev) => [...prev.slice(0, -1), errorLine])
    }
  }

  const handleWalletSelectSelection = async (
    selection: number,
    wallets: WalletData[],
  ) => {
    setPendingPrompt(null)

    if (isNaN(selection) || selection < 1 || selection > wallets.length) {
      const errorLine: TerminalLine = {
        id: `error-${Date.now()}`,
        type: 'error',
        content: `Invalid selection. Please enter a number between 1 and ${wallets.length}.`,
        timestamp: new Date(),
      }
      setLines((prev) => [...prev, errorLine])
      return
    }

    const selectedWalletData = wallets[selection - 1]
    setSelectedWallet(selectedWalletData)

    // Clear the wallet selection list and replace with just the success message
    setLines((prev) => {
      // Find the index of the "Select a wallet:" line and remove everything from there
      const selectWalletIndex = prev.findIndex(line => 
        line.content.includes('Select a wallet:')
      )
      
      if (selectWalletIndex !== -1) {
        // Keep everything before the wallet selection list
        const beforeSelection = prev.slice(0, selectWalletIndex)
        
        // Add just the success message
        const successLine: TerminalLine = {
          id: `select-success-${Date.now()}`,
          type: 'success',
          content: `Wallet selected:\n${selectedWalletData.address}`,
          timestamp: new Date(),
        }
        
        return [...beforeSelection, successLine]
      }
      
      // Fallback: just add the success line if we can't find the selection
      const successLine: TerminalLine = {
        id: `select-success-${Date.now()}`,
        type: 'success',
        content: `Wallet selected:\n${selectedWalletData.address}`,
        timestamp: new Date(),
      }
      return [...prev, successLine]
    })

    // Automatically fetch and display balance for the selected wallet
    setTimeout(async () => {
      try {
        const result = await verbsApi.getWalletBalance(selectedWalletData.id)

        // Show ETH, USDC, and any vault balances
        const filteredBalances = result.balance.filter(
          (token) => token.symbol === 'ETH' || token.symbol === 'USDC' || token.symbol.includes('Gauntlet') || token.symbol.includes('Vault')
        )

        // Ensure both ETH and USDC are shown, even if not in response
        const ethBalance = filteredBalances.find(token => token.symbol === 'ETH')
        const usdcBalance = filteredBalances.find(token => token.symbol === 'USDC')
        
        // Format balances to human readable format
        const formatBalance = (balance: string, decimals: number): string => {
          const balanceBigInt = BigInt(balance)
          const divisor = BigInt(10 ** decimals)
          const wholePart = balanceBigInt / divisor
          const fractionalPart = balanceBigInt % divisor
          
          if (fractionalPart === 0n) {
            return wholePart.toString()
          }
          
          const fractionalStr = fractionalPart.toString().padStart(decimals, '0')
          const trimmedFractional = fractionalStr.replace(/0+$/, '')
          
          if (trimmedFractional === '') {
            return wholePart.toString()
          }
          
          return `${wholePart}.${trimmedFractional}`
        }
        
        // Separate vault balances from token balances
        const vaultBalances = filteredBalances.filter(token => 
          token.symbol !== 'ETH' && token.symbol !== 'USDC'
        )
        
        const balanceLines = [
          `ETH: ${ethBalance ? formatBalance(ethBalance.totalBalance, 18) : '0'}`,
          `USDC: ${usdcBalance ? formatBalance(usdcBalance.totalBalance, 6) : '0'}`
        ]
        
        // Add vault balances if any exist
        if (vaultBalances.length > 0) {
          balanceLines.push('') // Empty line separator
          balanceLines.push('Vault Positions:')
          vaultBalances.forEach(vault => {
            balanceLines.push(`${vault.symbol}: ${formatBalance(vault.totalBalance, 6)}`) // Assume 6 decimals for vault shares
          })
        }
        
        const balanceText = balanceLines.join('\n')

        const balanceLine: TerminalLine = {
          id: `balance-${Date.now()}`,
          type: 'output',
          content: `\n${balanceText}`,
          timestamp: new Date(),
        }
        setLines((prev) => [...prev, balanceLine])
      } catch (error) {
        // Silently fail balance fetch to not interrupt wallet selection flow
        console.error('Failed to fetch balance after wallet selection:', error)
      }
    }, 100)
  }

  const handleWalletBalance = async () => {
    if (!selectedWallet) {
      const errorLine: TerminalLine = {
        id: `error-${Date.now()}`,
        type: 'error',
        content: 'No wallet selected. Use "wallet select" to choose a wallet first.',
        timestamp: new Date(),
      }
      setLines((prev) => [...prev, errorLine])
      return
    }

    const loadingLine: TerminalLine = {
      id: `loading-${Date.now()}`,
      type: 'output',
      content: 'Fetching wallet balance...',
      timestamp: new Date(),
    }

    setLines((prev) => [...prev, loadingLine])

    try {
      const result = await verbsApi.getWalletBalance(selectedWallet.id)

      // Show ETH, USDC, and any vault balances
      const filteredBalances = result.balance.filter(
        (token) => token.symbol === 'ETH' || token.symbol === 'USDC' || token.symbol.includes('Gauntlet') || token.symbol.includes('Vault')
      )

      // Ensure both ETH and USDC are shown, even if not in response
      const ethBalance = filteredBalances.find(token => token.symbol === 'ETH')
      const usdcBalance = filteredBalances.find(token => token.symbol === 'USDC')
      
      // Format balances to human readable format
      const formatBalance = (balance: string, decimals: number): string => {
        const balanceBigInt = BigInt(balance)
        const divisor = BigInt(10 ** decimals)
        const wholePart = balanceBigInt / divisor
        const fractionalPart = balanceBigInt % divisor
        
        if (fractionalPart === 0n) {
          return wholePart.toString()
        }
        
        const fractionalStr = fractionalPart.toString().padStart(decimals, '0')
        const trimmedFractional = fractionalStr.replace(/0+$/, '')
        
        if (trimmedFractional === '') {
          return wholePart.toString()
        }
        
        return `${wholePart}.${trimmedFractional}`
      }
      
      // Separate vault balances from token balances
      const vaultBalances = filteredBalances.filter(token => 
        token.symbol !== 'ETH' && token.symbol !== 'USDC'
      )
      
      const balanceLines = [
        `ETH: ${ethBalance ? formatBalance(ethBalance.totalBalance, 18) : '0'}`,
        `USDC: ${usdcBalance ? formatBalance(usdcBalance.totalBalance, 6) : '0'}`
      ]
      
      // Add vault balances if any exist
      if (vaultBalances.length > 0) {
        balanceLines.push('') // Empty line separator
        balanceLines.push('Vault Positions:')
        vaultBalances.forEach(vault => {
          balanceLines.push(`${vault.symbol}: ${formatBalance(vault.totalBalance, 6)}`) // Assume 6 decimals for vault shares
        })
      }
      
      const balanceText = balanceLines.join('\n')

      const successLine: TerminalLine = {
        id: `success-${Date.now()}`,
        type: 'success',
        content: `Wallet balance for ${selectedWallet.address}:\n\n${balanceText}`,
        timestamp: new Date(),
      }
      setLines((prev) => [...prev.slice(0, -1), successLine])
    } catch (error) {
      const errorLine: TerminalLine = {
        id: `error-${Date.now()}`,
        type: 'error',
        content: `Failed to fetch wallet balance: ${
          error instanceof Error ? error.message : 'Unknown error'
        }`,
        timestamp: new Date(),
      }
      setLines((prev) => [...prev.slice(0, -1), errorLine])
    }
  }

  const handleWalletFund = async () => {
    if (!selectedWallet) {
      const errorLine: TerminalLine = {
        id: `error-${Date.now()}`,
        type: 'error',
        content: 'No wallet selected. Use "wallet select" to choose a wallet first.',
        timestamp: new Date(),
      }
      setLines((prev) => [...prev, errorLine])
      return
    }

    const fundingLine: TerminalLine = {
      id: `funding-${Date.now()}`,
      type: 'output',
      content: 'Funding wallet with tokens...',
      timestamp: new Date(),
    }

    setLines((prev) => [...prev, fundingLine])

    try {
      // First fund the wallet
      await verbsApi.fundWallet(selectedWallet.id)

      const fundSuccessLine: TerminalLine = {
        id: `fund-success-${Date.now()}`,
        type: 'success',
        content: 'Wallet funded successfully! Fetching updated balance...',
        timestamp: new Date(),
      }
      setLines((prev) => [...prev.slice(0, -1), fundSuccessLine])

      // Then fetch and show the balance
      const result = await verbsApi.getWalletBalance(selectedWallet.id)

      // Show ETH, USDC, and any vault balances
      const filteredBalances = result.balance.filter(
        (token) => token.symbol === 'ETH' || token.symbol === 'USDC' || token.symbol.includes('Gauntlet') || token.symbol.includes('Vault')
      )

      // Ensure both ETH and USDC are shown, even if not in response
      const ethBalance = filteredBalances.find(token => token.symbol === 'ETH')
      const usdcBalance = filteredBalances.find(token => token.symbol === 'USDC')
      
      // Format balances to human readable format (for fund wallet display)
      const formatBalance = (balance: string, decimals: number): string => {
        const balanceBigInt = BigInt(balance)
        const divisor = BigInt(10 ** decimals)
        const wholePart = balanceBigInt / divisor
        const fractionalPart = balanceBigInt % divisor
        
        if (fractionalPart === 0n) {
          return wholePart.toString()
        }
        
        const fractionalStr = fractionalPart.toString().padStart(decimals, '0')
        const trimmedFractional = fractionalStr.replace(/0+$/, '')
        
        if (trimmedFractional === '') {
          return wholePart.toString()
        }
        
        return `${wholePart}.${trimmedFractional}`
      }
      
      // Separate vault balances from token balances
      const vaultBalances = filteredBalances.filter(token => 
        token.symbol !== 'ETH' && token.symbol !== 'USDC'
      )
      
      const balanceLines = [
        `ETH: ${ethBalance ? formatBalance(ethBalance.totalBalance, 18) : '0'}`,
        `USDC: ${usdcBalance ? formatBalance(usdcBalance.totalBalance, 6) : '0'}`
      ]
      
<<<<<<< HEAD
      // Add vault balances if any exist
      if (vaultBalances.length > 0) {
        balanceLines.push('') // Empty line separator
        balanceLines.push('Vault Positions:')
        vaultBalances.forEach(vault => {
          balanceLines.push(`${vault.symbol}: ${formatBalance(vault.totalBalance, 6)}`) // Assume 6 decimals for vault shares
        })
      }
      
      const balanceText = balanceLines.join('\n')
=======
      const balanceText = result.balance.length > 0 
        ? result.balance.map(token => `${token.symbol}: ${token.totalFormattedBalance}`).join('\n')
        : 'No tokens found'
>>>>>>> 016a5e1c

      const balanceSuccessLine: TerminalLine = {
        id: `balance-success-${Date.now()}`,
        type: 'success',
        content: `Updated wallet balance for ${selectedWallet.address}:\n\n${balanceText}`,
        timestamp: new Date(),
      }
      setLines((prev) => [...prev, balanceSuccessLine])
    } catch (error) {
      const errorLine: TerminalLine = {
        id: `error-${Date.now()}`,
        type: 'error',
        content: error instanceof Error ? error.message : 'Unknown error',
        timestamp: new Date(),
      }
      setLines((prev) => [...prev.slice(0, -1), errorLine])
    }
  }

  const handleWalletLend = async () => {
    if (!selectedWallet) {
      const errorLine: TerminalLine = {
        id: `error-${Date.now()}`,
        type: 'error',
        content: 'No wallet selected. Use "wallet select" to choose a wallet first.',
        timestamp: new Date(),
      }
      setLines((prev) => [...prev, errorLine])
      return
    }

    // Check if selected wallet has USDC balance before proceeding
    try {
      const balanceResult = await verbsApi.getWalletBalance(selectedWallet.id)
      const usdcToken = balanceResult.balance.find(token => token.symbol === 'USDC')
      const usdcBalance = usdcToken ? parseFloat(usdcToken.totalBalance) : 0

      if (usdcBalance <= 0) {
        const noBalanceLine: TerminalLine = {
          id: `no-balance-${Date.now()}`,
          type: 'error',
          content: 'Selected wallet has no USDC balance. Fund the wallet first.',
          timestamp: new Date(),
        }
        setLines((prev) => [...prev, noBalanceLine])
        return
      }

      // Skip provider selection and go directly to vault selection
      const loadingLine: TerminalLine = {
        id: `loading-${Date.now()}`,
        type: 'output',
        content: 'Loading vaults...',
        timestamp: new Date(),
      }
      setLines((prev) => [...prev, loadingLine])

      try {
        const result = await verbsApi.getVaults()

        if (result.vaults.length === 0) {
          const emptyLine: TerminalLine = {
            id: `empty-${Date.now()}`,
            type: 'error',
            content: 'No vaults available.',
            timestamp: new Date(),
          }
          setLines((prev) => [...prev.slice(0, -1), emptyLine])
          return
        }

        const vaultOptions = result.vaults
          .map(
            (vault, index) =>
              `${index === 0 ? '> ' : '  '}${vault.name} - ${(vault.apy * 100).toFixed(2)}% APY`,
          )
          .join('\n')

        const vaultSelectionLine: TerminalLine = {
          id: `vault-selection-${Date.now()}`,
          type: 'output',
          content: `Select a Lending vault:

${vaultOptions}

[Enter] to select, [↑/↓] to navigate`,
          timestamp: new Date(),
        }

        setLines((prev) => [...prev.slice(0, -1), vaultSelectionLine])
        setPendingPrompt({
          type: 'lendVault',
          message: '',
          data: result.vaults,
        })
      } catch (vaultError) {
        const errorLine: TerminalLine = {
          id: `error-${Date.now()}`,
          type: 'error',
          content: `Failed to load vaults: ${
            vaultError instanceof Error ? vaultError.message : 'Unknown error'
          }`,
          timestamp: new Date(),
        }
        setLines((prev) => [...prev.slice(0, -1), errorLine])
        return
      }
    } catch (error) {
      const errorLine: TerminalLine = {
        id: `error-${Date.now()}`,
        type: 'error',
        content: `Failed to check wallet balance: ${
          error instanceof Error ? error.message : 'Unknown error'
        }`,
        timestamp: new Date(),
      }
      setLines((prev) => [...prev, errorLine])
    }
  }

  const handleWalletSendList = async () => {
    const loadingLine: TerminalLine = {
      id: `loading-${Date.now()}`,
      type: 'output',
      content: 'Loading wallets...',
      timestamp: new Date(),
    }

    setLines((prev) => [...prev, loadingLine])

    try {
      const result = await getAllWallets()

      if (result.wallets.length === 0) {
        const emptyLine: TerminalLine = {
          id: `empty-${Date.now()}`,
          type: 'error',
          content: 'No wallets available. Create one with "wallet create".',
          timestamp: new Date(),
        }
        setLines((prev) => [...prev.slice(0, -1), emptyLine])
        return
      }

      // Get balances for all wallets
      const walletsWithBalances = await Promise.all(
        result.wallets.map(async (wallet) => {
          try {
            const balanceResult = await verbsApi.getWalletBalance(wallet.id)
            const usdcToken = balanceResult.balance.find(token => token.symbol === 'USDC')
            const usdcBalance = usdcToken ? parseFloat(usdcToken.totalBalance) : 0
            return {
              ...wallet,
              usdcBalance
            }
          } catch {
            return {
              ...wallet,
              usdcBalance: 0,
            }
          }
        })
      )

      // Filter wallets with USDC > 0 and sort by balance (highest first)
      const walletsWithUSDC = walletsWithBalances
        .filter(wallet => wallet.usdcBalance > 0)
        .sort((a, b) => b.usdcBalance - a.usdcBalance)

      if (walletsWithUSDC.length === 0) {
        const noBalanceLine: TerminalLine = {
          id: `no-balance-${Date.now()}`,
          type: 'error',
          content: 'No wallets have a USDC balance. Fund a wallet first.',
          timestamp: new Date(),
        }
        setLines((prev) => [...prev.slice(0, -1), noBalanceLine])
        return
      }

      // Create wallet options list
      const walletOptions = walletsWithUSDC
        .map((wallet, index) => {
          const num = index + 1
          const numStr = num < 10 ? ` ${num}` : `${num}`
          const addressDisplay = `${wallet.address.slice(0, 6)}...${wallet.address.slice(-4)}`
          return `${numStr}. ${addressDisplay} - ${wallet.usdcBalance} USDC`
        })
        .join('\n')

      const walletSelectionLine: TerminalLine = {
        id: `wallet-send-selection-${Date.now()}`,
        type: 'output',
        content: `Select wallet to send from:\n\n${walletOptions}\n\nEnter wallet number:`,
        timestamp: new Date(),
      }

      setLines((prev) => [...prev.slice(0, -1), walletSelectionLine])
      setPendingPrompt({
        type: 'walletSendSelection',
        message: '',
        data: walletsWithUSDC.map((w) => ({ id: w.id, address: w.address })),
      })
    } catch (error) {
      const errorLine: TerminalLine = {
        id: `error-${Date.now()}`,
        type: 'error',
        content: `Failed to load wallets: ${
          error instanceof Error ? error.message : 'Unknown error'
        }`,
        timestamp: new Date(),
      }
      setLines((prev) => [...prev.slice(0, -1), errorLine])
    }
  }

  const handleWalletSendSelection = async (
    selection: number,
    wallets: WalletData[],
  ) => {
    setPendingPrompt(null)

    if (isNaN(selection) || selection < 1 || selection > wallets.length) {
      const errorLine: TerminalLine = {
        id: `error-${Date.now()}`,
        type: 'error',
        content: `Invalid selection. Please enter a number between 1 and ${wallets.length}.`,
        timestamp: new Date(),
      }
      setLines((prev) => [...prev, errorLine])
      return
    }

    const selectedWallet = wallets[selection - 1]
<<<<<<< HEAD

    const loadingLine: TerminalLine = {
      id: `loading-${Date.now()}`,
      type: 'output',
      content: 'Loading wallet balance...',
=======
    
    // Show token selection
    const tokenSelectionLine: TerminalLine = {
      id: `token-selection-${Date.now()}`,
      type: 'output',
      content: `Select token to fund wallet with:\n\n1. ETH\n2. USDC\n\nEnter token number:`,
      timestamp: new Date(),
    }

    setLines((prev) => [...prev, tokenSelectionLine])
    setPendingPrompt({
      type: 'tokenSelection',
      message: '',
      data: { selectedWallet }
    })
  }

  const handleTokenSelection = async (selection: number, data: { selectedWallet: WalletData }) => {
    setPendingPrompt(null)

    if (isNaN(selection) || selection < 1 || selection > 2) {
      const errorLine: TerminalLine = {
        id: `error-${Date.now()}`,
        type: 'error',
        content: `Invalid selection. Please enter 1 for ETH or 2 for USDC.`,
        timestamp: new Date(),
      }
      setLines((prev) => [...prev, errorLine])
      return
    }

    const { selectedWallet } = data
    const tokenType = selection === 1 ? 'ETH' : 'USDC'
    
    const fundingLine: TerminalLine = {
      id: `funding-${Date.now()}`,
      type: 'output',
      content: `Funding wallet with ${tokenType}...`,
>>>>>>> 016a5e1c
      timestamp: new Date(),
    }

    setLines((prev) => [...prev, loadingLine])

    try {
<<<<<<< HEAD
      const result = await verbsApi.getWalletBalance(selectedWallet.id)
      const usdcToken = result.balance.find(token => token.symbol === 'USDC')
      const usdcBalance = usdcToken ? parseFloat(usdcToken.totalBalance) : 0
=======
      // Fund the wallet with selected token
      const { amount } = await verbsApi.fundWallet(selectedWallet.id, tokenType)
>>>>>>> 016a5e1c

      const balanceInfoLine: TerminalLine = {
        id: `balance-info-${Date.now()}`,
        type: 'success',
<<<<<<< HEAD
        content: `Wallet ${shortenAddress(selectedWallet.address)} has ${usdcBalance} USDC available.\n\nEnter amount to send:`,
=======
        content: `Wallet funded with ${amount} ${tokenType} successfully! Fetching updated balance...`,
>>>>>>> 016a5e1c
        timestamp: new Date(),
      }
      setLines((prev) => [...prev.slice(0, -1), balanceInfoLine])

<<<<<<< HEAD
      setPendingPrompt({
        type: 'walletSendAmount',
        message: '',
        data: { selectedWallet, balance: usdcBalance },
      })
    } catch (error) {
      const errorLine: TerminalLine = {
        id: `error-${Date.now()}`,
        type: 'error',
        content: `Failed to fetch wallet balance: ${
          error instanceof Error ? error.message : 'Unknown error'
        }`,
        timestamp: new Date(),
      }
      setLines((prev) => [...prev.slice(0, -1), errorLine])
    }
  }
=======
      // Then fetch and show the balance
      const result = await verbsApi.getWalletBalance(selectedWallet.id)
      
      const balanceText = result.balance.length > 0 
        ? result.balance.map(token => `${token.symbol}: ${token.totalFormattedBalance}`).join('\n')
        : 'No tokens found'
>>>>>>> 016a5e1c

  const handleWalletSendAmount = async (
    amount: number,
    data: { selectedWallet: WalletData; balance: number },
  ) => {
    setPendingPrompt(null)

    if (isNaN(amount) || amount <= 0) {
      const errorLine: TerminalLine = {
        id: `error-${Date.now()}`,
        type: 'error',
        content: 'Invalid amount. Please enter a positive number.',
        timestamp: new Date(),
      }
      setLines((prev) => [...prev, errorLine])
      return
    }

    if (amount > data.balance) {
      const errorLine: TerminalLine = {
        id: `error-${Date.now()}`,
        type: 'error',
        content: `Insufficient balance. Available: ${data.balance} USDC`,
        timestamp: new Date(),
      }
      setLines((prev) => [...prev, errorLine])
      return
    }

    const amountConfirmLine: TerminalLine = {
      id: `amount-confirm-${Date.now()}`,
      type: 'output',
      content: `Sending ${amount} USDC from ${shortenAddress(data.selectedWallet.address)}.\n\nEnter recipient address:`,
      timestamp: new Date(),
    }
    setLines((prev) => [...prev, amountConfirmLine])

    setPendingPrompt({
      type: 'walletSendRecipient',
      message: '',
      data: { ...data, amount },
    })
  }

  const handleWalletSendRecipient = async (
    recipientAddress: string,
    data: { selectedWallet: WalletData; balance: number; amount: number },
  ) => {
    setPendingPrompt(null)

    // Basic address validation
    if (!recipientAddress || !recipientAddress.startsWith('0x') || recipientAddress.length !== 42) {
      const errorLine: TerminalLine = {
        id: `error-${Date.now()}`,
        type: 'error',
        content: 'Invalid address. Please enter a valid Ethereum address (0x...).',
        timestamp: new Date(),
      }
      setLines((prev) => [...prev, errorLine])
      return
    }

    const sendingLine: TerminalLine = {
      id: `sending-${Date.now()}`,
      type: 'output',
      content: `Sending ${data.amount} USDC to ${shortenAddress(recipientAddress)}...`,
      timestamp: new Date(),
    }

    setLines((prev) => [...prev, sendingLine])

    try {
      const result = await verbsApi.sendTokens(
        data.selectedWallet.id,
        data.amount,
        recipientAddress,
      )

      const successLine: TerminalLine = {
        id: `send-success-${Date.now()}`,
        type: 'success',
        content: `Transaction created successfully!\n\nTo: ${result.transaction.to}\nValue: ${result.transaction.value}\nData: ${result.transaction.data.slice(0, 20)}...\n\nTransaction ready to be signed and sent.`,
        timestamp: new Date(),
      }
      setLines((prev) => [...prev.slice(0, -1), successLine])
    } catch (error) {
      const errorLine: TerminalLine = {
        id: `error-${Date.now()}`,
        type: 'error',
        content: error instanceof Error ? error.message : 'Unknown error',
        timestamp: new Date(),
      }
      setLines((prev) => [...prev.slice(0, -1), errorLine])
    }
  }


  const handleKeyDown = (e: React.KeyboardEvent<HTMLInputElement>) => {
    // Handle special keys for lend prompts
    if (
      pendingPrompt &&
      pendingPrompt.type === 'lendVault'
    ) {
      if (e.key === 'Enter') {
        e.preventDefault()
        handleLendVaultSelection((pendingPrompt.data as VaultData[]) || [])
        return
      } else if (e.key === 'Escape') {
        e.preventDefault()
        setPendingPrompt(null)
        setCurrentInput('')
        return
      }
      // Prevent other input for lend prompts
      e.preventDefault()
      return
    }

    // Handle ESC key for lend amount prompt
    if (
      pendingPrompt &&
      pendingPrompt.type === 'lendAmount'
    ) {
      if (e.key === 'Escape') {
        e.preventDefault()
        setPendingPrompt(null)
        setCurrentInput('')
        return
      }
    }

    if (e.key === 'Enter') {
      processCommand(currentInput)
      setCurrentInput('')
    } else if (e.key === 'ArrowUp') {
      e.preventDefault()
      if (commandHistory.length > 0) {
        const newIndex =
          historyIndex === -1
            ? commandHistory.length - 1
            : Math.max(0, historyIndex - 1)
        setHistoryIndex(newIndex)
        setCurrentInput(commandHistory[newIndex])
      }
    } else if (e.key === 'ArrowDown') {
      e.preventDefault()
      if (historyIndex >= 0) {
        const newIndex = historyIndex + 1
        if (newIndex >= commandHistory.length) {
          setHistoryIndex(-1)
          setCurrentInput('')
        } else {
          setHistoryIndex(newIndex)
          setCurrentInput(commandHistory[newIndex])
        }
      }
    }
  }

  const handleClick = () => {
    // Don't refocus if user is selecting text
    const selection = window.getSelection()
    if (selection && selection.toString().length > 0) {
      return
    }

    // Don't refocus if click is on selected text
    if (selection && !selection.isCollapsed) {
      return
    }

    if (inputRef.current) {
      inputRef.current.focus()
    }
  }

  return (
    <div
      className="w-full h-full flex flex-col bg-terminal-bg shadow-terminal-inner cursor-text"
      onClick={handleClick}
    >
      <NavBar fullWidth />

      {/* Terminal Content */}
      <div
        ref={terminalRef}
        className="flex-1 overflow-y-auto p-4 pt-20 space-y-1 scrollbar-thin scrollbar-thumb-terminal-border scrollbar-track-transparent"
      >
        {lines.map((line) => (
          <div
            key={line.id}
            className={line.id === 'welcome-ascii' ? '' : 'terminal-line'}
          >
            <div
              className={
                line.id === 'welcome-ascii'
                  ? ''
                  : `terminal-output ${
                      line.type === 'error'
                        ? 'terminal-error'
                        : line.type === 'success'
                          ? 'terminal-success'
                          : line.type === 'warning'
                            ? 'terminal-warning'
                            : line.type === 'input'
                              ? 'text-terminal-muted'
                              : 'terminal-output'
                    }`
              }
              style={
                line.id === 'welcome-ascii'
                  ? {
                      fontFamily:
                        'ui-monospace, SFMono-Regular, "SF Mono", Monaco, Menlo, Consolas, "Liberation Mono", "Courier New", monospace',
                      color: '#b8bb26',
                      whiteSpace: 'pre',
                      lineHeight: '0.75',
                      letterSpacing: '0',
                      fontVariantLigatures: 'none',
                      fontFeatureSettings: '"liga" 0',
                      margin: 0,
                      padding: 0,
                      border: 'none',
                    }
                  : {}
              }
            >
              {renderContentWithLinks(line.content)}
            </div>
          </div>
        ))}

        {/* Current Input Line */}
        <div className="terminal-line">
          <span className="terminal-prompt">
            {pendingPrompt 
              ? pendingPrompt.message 
              : selectedWallet 
                ? `verbs (${shortenAddress(selectedWallet.address)}): $`
                : 'verbs: $'
            }
          </span>
          <div className="flex-1 flex items-center">
            <input
              ref={inputRef}
              type="text"
              value={currentInput}
              onChange={(e) => setCurrentInput(e.target.value)}
              onKeyDown={handleKeyDown}
              className="bg-transparent outline-none text-terminal-text caret-transparent flex-shrink-0"
              style={{ width: `${Math.max(1, currentInput.length)}ch` }}
              autoComplete="off"
              spellCheck="false"
            />
            <span className="terminal-cursor ml-0"></span>
          </div>
        </div>
      </div>
    </div>
  )
}

export default Terminal<|MERGE_RESOLUTION|>--- conflicted
+++ resolved
@@ -37,29 +37,27 @@
 }
 
 interface PendingPrompt {
-<<<<<<< HEAD
   type:
     | 'userId'
     | 'lendVault'
+    | 'tokenSelection'
     | 'lendAmount'
     | 'walletSendSelection'
     | 'walletSendAmount'
     | 'walletSendRecipient'
     | 'walletSelectSelection'
   message: string
-  data?: VaultData[] | WalletData[] | { 
-    selectedWallet?: WalletData
-    selectedVault?: VaultData
-    walletBalance?: number
-    vaultBalance?: string
-    balance?: number
-    amount?: number
-  }
-=======
-  type: 'userId' | 'lendProvider' | 'lendVault' | 'walletSelection' | 'walletFundSelection' | 'tokenSelection'
-  message: string
-  data?: VaultData[] | WalletData[] | { selectedWallet: WalletData }
->>>>>>> 016a5e1c
+  data?:
+    | VaultData[]
+    | WalletData[]
+    | {
+        selectedWallet?: WalletData
+        selectedVault?: VaultData
+        walletBalance?: number
+        vaultBalance?: string
+        balance?: number
+        amount?: number
+      }
 }
 
 const HELP_CONTENT = `
@@ -97,7 +95,7 @@
   const renderContentWithLinks = (content: string) => {
     const urlRegex = /(https?:\/\/[^\s]+)/g
     const parts = content.split(urlRegex)
-    
+
     return parts.map((part, index) => {
       if (part.match(urlRegex)) {
         return (
@@ -238,7 +236,11 @@
       } else if (pendingPrompt.type === 'walletSendRecipient') {
         handleWalletSendRecipient(
           trimmed,
-          pendingPrompt.data as { selectedWallet: WalletData; balance: number; amount: number },
+          pendingPrompt.data as {
+            selectedWallet: WalletData
+            balance: number
+            amount: number
+          },
         )
         return
       } else if (pendingPrompt.type === 'walletSelectSelection') {
@@ -248,7 +250,10 @@
         )
         return
       } else if (pendingPrompt.type === 'tokenSelection') {
-        handleTokenSelection(parseInt(trimmed), pendingPrompt.data as { selectedWallet: WalletData })
+        handleTokenSelection(
+          parseInt(trimmed),
+          pendingPrompt.data as { selectedWallet: WalletData },
+        )
         return
       }
     }
@@ -407,14 +412,16 @@
     }
   }
 
-
-
   const handleLendVaultSelection = async (vaults: VaultData[]) => {
     // Always select the first vault (default)
     const selectedVault = vaults[0]
     setPendingPrompt(null)
 
-    console.log('[FRONTEND] Selected vault:', selectedVault.name, selectedVault.address)
+    console.log(
+      '[FRONTEND] Selected vault:',
+      selectedVault.name,
+      selectedVault.address,
+    )
 
     try {
       // Use the vault data we already have to show vault information
@@ -470,16 +477,28 @@
       setLines((prev) => [...prev.slice(0, -1), vaultInfoLine])
 
       // Get wallet USDC balance
-      const walletBalanceResult = await verbsApi.getWalletBalance(selectedWallet!.id)
-      const usdcToken = walletBalanceResult.balance.find(token => token.symbol === 'USDC')
-      const usdcBalance = usdcToken ? parseFloat(usdcToken.totalBalance) / 1e6 : 0 // Convert from micro-USDC
+      const walletBalanceResult = await verbsApi.getWalletBalance(
+        selectedWallet!.id,
+      )
+      const usdcToken = walletBalanceResult.balance.find(
+        (token) => token.symbol === 'USDC',
+      )
+      const usdcBalance = usdcToken
+        ? parseFloat(usdcToken.totalBalance) / 1e6
+        : 0 // Convert from micro-USDC
 
       console.log('[FRONTEND] Wallet USDC balance:', usdcBalance)
 
       // Get vault balance for this wallet
-      const vaultBalanceResult = await verbsApi.getVaultBalance(selectedVault.address, selectedWallet!.id)
-      
-      console.log('[FRONTEND] Vault balance:', vaultBalanceResult.balanceFormatted)
+      const vaultBalanceResult = await verbsApi.getVaultBalance(
+        selectedVault.address,
+        selectedWallet!.id,
+      )
+
+      console.log(
+        '[FRONTEND] Vault balance:',
+        vaultBalanceResult.balanceFormatted,
+      )
 
       // Show balances and ask for lend amount
       const balancesDisplay = `
@@ -499,7 +518,7 @@
       }
 
       setLines((prev) => [...prev, balancesLine])
-      
+
       // Set up prompt for lend amount
       setPendingPrompt({
         type: 'lendAmount',
@@ -531,7 +550,7 @@
       walletBalance: number
       vaultBalance: string
     }
-    
+
     setPendingPrompt(null)
 
     console.log('[FRONTEND] Lend amount submitted:', amount)
@@ -569,9 +588,16 @@
 
     try {
       console.log('[FRONTEND] Calling lendDeposit API')
-      const result = await verbsApi.lendDeposit(promptData.selectedWallet.id, amount, 'usdc')
-      
-      console.log('[FRONTEND] Lend deposit successful:', result.transaction.hash)
+      const result = await verbsApi.lendDeposit(
+        promptData.selectedWallet.id,
+        amount,
+        'usdc',
+      )
+
+      console.log(
+        '[FRONTEND] Lend deposit successful:',
+        result.transaction.hash,
+      )
 
       const successLine: TerminalLine = {
         id: `lend-success-${Date.now()}`,
@@ -627,21 +653,22 @@
         const totalWallets = wallets.length
         const numColumns = Math.ceil(totalWallets / maxPerColumn)
         const columnWidth = 30 // Width for each column
-        
+
         for (let row = 0; row < maxPerColumn; row++) {
           let line = ''
-          
+
           for (let col = 0; col < numColumns; col++) {
             const walletIndex = col * maxPerColumn + row
-            
+
             if (walletIndex < totalWallets) {
               const wallet = wallets[walletIndex]
               const num = walletIndex + 1
               const numStr = num < 10 ? ` ${num}` : `${num}`
               const addressDisplay = `${wallet.address.slice(0, 6)}...${wallet.address.slice(-4)}`
-              const selected = selectedWallet?.id === wallet.id ? ' (selected)' : ''
+              const selected =
+                selectedWallet?.id === wallet.id ? ' (selected)' : ''
               const columnText = `${numStr}. ${addressDisplay}${selected}`
-              
+
               // Add column text and pad for next column (except last column)
               if (col < numColumns - 1) {
                 line += columnText.padEnd(columnWidth)
@@ -650,16 +677,16 @@
               }
             }
           }
-          
+
           // Only add non-empty lines
           if (line.trim()) {
             lines.push(line)
           }
         }
-        
+
         return lines.join('\n')
       }
-      
+
       const walletOptions = formatWalletColumns(result.wallets)
 
       const walletSelectionLine: TerminalLine = {
@@ -711,14 +738,14 @@
     // Clear the wallet selection list and replace with just the success message
     setLines((prev) => {
       // Find the index of the "Select a wallet:" line and remove everything from there
-      const selectWalletIndex = prev.findIndex(line => 
-        line.content.includes('Select a wallet:')
-      )
-      
+      const selectWalletIndex = prev.findIndex((line) =>
+        line.content.includes('Select a wallet:'),
+      )
+
       if (selectWalletIndex !== -1) {
         // Keep everything before the wallet selection list
         const beforeSelection = prev.slice(0, selectWalletIndex)
-        
+
         // Add just the success message
         const successLine: TerminalLine = {
           id: `select-success-${Date.now()}`,
@@ -726,10 +753,10 @@
           content: `Wallet selected:\n${selectedWalletData.address}`,
           timestamp: new Date(),
         }
-        
+
         return [...beforeSelection, successLine]
       }
-      
+
       // Fallback: just add the success line if we can't find the selection
       const successLine: TerminalLine = {
         id: `select-success-${Date.now()}`,
@@ -747,53 +774,65 @@
 
         // Show ETH, USDC, and any vault balances
         const filteredBalances = result.balance.filter(
-          (token) => token.symbol === 'ETH' || token.symbol === 'USDC' || token.symbol.includes('Gauntlet') || token.symbol.includes('Vault')
+          (token) =>
+            token.symbol === 'ETH' ||
+            token.symbol === 'USDC' ||
+            token.symbol.includes('Gauntlet') ||
+            token.symbol.includes('Vault'),
         )
 
         // Ensure both ETH and USDC are shown, even if not in response
-        const ethBalance = filteredBalances.find(token => token.symbol === 'ETH')
-        const usdcBalance = filteredBalances.find(token => token.symbol === 'USDC')
-        
+        const ethBalance = filteredBalances.find(
+          (token) => token.symbol === 'ETH',
+        )
+        const usdcBalance = filteredBalances.find(
+          (token) => token.symbol === 'USDC',
+        )
+
         // Format balances to human readable format
         const formatBalance = (balance: string, decimals: number): string => {
           const balanceBigInt = BigInt(balance)
           const divisor = BigInt(10 ** decimals)
           const wholePart = balanceBigInt / divisor
           const fractionalPart = balanceBigInt % divisor
-          
+
           if (fractionalPart === 0n) {
             return wholePart.toString()
           }
-          
-          const fractionalStr = fractionalPart.toString().padStart(decimals, '0')
+
+          const fractionalStr = fractionalPart
+            .toString()
+            .padStart(decimals, '0')
           const trimmedFractional = fractionalStr.replace(/0+$/, '')
-          
+
           if (trimmedFractional === '') {
             return wholePart.toString()
           }
-          
+
           return `${wholePart}.${trimmedFractional}`
         }
-        
+
         // Separate vault balances from token balances
-        const vaultBalances = filteredBalances.filter(token => 
-          token.symbol !== 'ETH' && token.symbol !== 'USDC'
+        const vaultBalances = filteredBalances.filter(
+          (token) => token.symbol !== 'ETH' && token.symbol !== 'USDC',
         )
-        
+
         const balanceLines = [
           `ETH: ${ethBalance ? formatBalance(ethBalance.totalBalance, 18) : '0'}`,
-          `USDC: ${usdcBalance ? formatBalance(usdcBalance.totalBalance, 6) : '0'}`
+          `USDC: ${usdcBalance ? formatBalance(usdcBalance.totalBalance, 6) : '0'}`,
         ]
-        
+
         // Add vault balances if any exist
         if (vaultBalances.length > 0) {
           balanceLines.push('') // Empty line separator
           balanceLines.push('Vault Positions:')
-          vaultBalances.forEach(vault => {
-            balanceLines.push(`${vault.symbol}: ${formatBalance(vault.totalBalance, 6)}`) // Assume 6 decimals for vault shares
+          vaultBalances.forEach((vault) => {
+            balanceLines.push(
+              `${vault.symbol}: ${formatBalance(vault.totalBalance, 6)}`,
+            ) // Assume 6 decimals for vault shares
           })
         }
-        
+
         const balanceText = balanceLines.join('\n')
 
         const balanceLine: TerminalLine = {
@@ -815,7 +854,8 @@
       const errorLine: TerminalLine = {
         id: `error-${Date.now()}`,
         type: 'error',
-        content: 'No wallet selected. Use "wallet select" to choose a wallet first.',
+        content:
+          'No wallet selected. Use "wallet select" to choose a wallet first.',
         timestamp: new Date(),
       }
       setLines((prev) => [...prev, errorLine])
@@ -836,53 +876,63 @@
 
       // Show ETH, USDC, and any vault balances
       const filteredBalances = result.balance.filter(
-        (token) => token.symbol === 'ETH' || token.symbol === 'USDC' || token.symbol.includes('Gauntlet') || token.symbol.includes('Vault')
+        (token) =>
+          token.symbol === 'ETH' ||
+          token.symbol === 'USDC' ||
+          token.symbol.includes('Gauntlet') ||
+          token.symbol.includes('Vault'),
       )
 
       // Ensure both ETH and USDC are shown, even if not in response
-      const ethBalance = filteredBalances.find(token => token.symbol === 'ETH')
-      const usdcBalance = filteredBalances.find(token => token.symbol === 'USDC')
-      
+      const ethBalance = filteredBalances.find(
+        (token) => token.symbol === 'ETH',
+      )
+      const usdcBalance = filteredBalances.find(
+        (token) => token.symbol === 'USDC',
+      )
+
       // Format balances to human readable format
       const formatBalance = (balance: string, decimals: number): string => {
         const balanceBigInt = BigInt(balance)
         const divisor = BigInt(10 ** decimals)
         const wholePart = balanceBigInt / divisor
         const fractionalPart = balanceBigInt % divisor
-        
+
         if (fractionalPart === 0n) {
           return wholePart.toString()
         }
-        
+
         const fractionalStr = fractionalPart.toString().padStart(decimals, '0')
         const trimmedFractional = fractionalStr.replace(/0+$/, '')
-        
+
         if (trimmedFractional === '') {
           return wholePart.toString()
         }
-        
+
         return `${wholePart}.${trimmedFractional}`
       }
-      
+
       // Separate vault balances from token balances
-      const vaultBalances = filteredBalances.filter(token => 
-        token.symbol !== 'ETH' && token.symbol !== 'USDC'
-      )
-      
+      const vaultBalances = filteredBalances.filter(
+        (token) => token.symbol !== 'ETH' && token.symbol !== 'USDC',
+      )
+
       const balanceLines = [
         `ETH: ${ethBalance ? formatBalance(ethBalance.totalBalance, 18) : '0'}`,
-        `USDC: ${usdcBalance ? formatBalance(usdcBalance.totalBalance, 6) : '0'}`
+        `USDC: ${usdcBalance ? formatBalance(usdcBalance.totalBalance, 6) : '0'}`,
       ]
-      
+
       // Add vault balances if any exist
       if (vaultBalances.length > 0) {
         balanceLines.push('') // Empty line separator
         balanceLines.push('Vault Positions:')
-        vaultBalances.forEach(vault => {
-          balanceLines.push(`${vault.symbol}: ${formatBalance(vault.totalBalance, 6)}`) // Assume 6 decimals for vault shares
+        vaultBalances.forEach((vault) => {
+          balanceLines.push(
+            `${vault.symbol}: ${formatBalance(vault.totalBalance, 6)}`,
+          ) // Assume 6 decimals for vault shares
         })
       }
-      
+
       const balanceText = balanceLines.join('\n')
 
       const successLine: TerminalLine = {
@@ -910,30 +960,67 @@
       const errorLine: TerminalLine = {
         id: `error-${Date.now()}`,
         type: 'error',
-        content: 'No wallet selected. Use "wallet select" to choose a wallet first.',
+        content:
+          'No wallet selected. Use "wallet select" to choose a wallet first.',
         timestamp: new Date(),
       }
       setLines((prev) => [...prev, errorLine])
       return
     }
+
+    // Show token selection
+    const tokenSelectionLine: TerminalLine = {
+      id: `token-selection-${Date.now()}`,
+      type: 'output',
+      content: `Select token to fund wallet with:\n\n1. ETH\n2. USDC\n\nEnter token number:`,
+      timestamp: new Date(),
+    }
+
+    setLines((prev) => [...prev, tokenSelectionLine])
+    setPendingPrompt({
+      type: 'tokenSelection',
+      message: '',
+      data: { selectedWallet },
+    })
+  }
+
+  const handleTokenSelection = async (
+    selection: number,
+    data: { selectedWallet: WalletData },
+  ) => {
+    setPendingPrompt(null)
+
+    if (isNaN(selection) || selection < 1 || selection > 2) {
+      const errorLine: TerminalLine = {
+        id: `error-${Date.now()}`,
+        type: 'error',
+        content: `Invalid selection. Please enter 1 for ETH or 2 for USDC.`,
+        timestamp: new Date(),
+      }
+      setLines((prev) => [...prev, errorLine])
+      return
+    }
+
+    const { selectedWallet } = data
+    const tokenType = selection === 1 ? 'ETH' : 'USDC'
 
     const fundingLine: TerminalLine = {
       id: `funding-${Date.now()}`,
       type: 'output',
-      content: 'Funding wallet with tokens...',
+      content: `Funding wallet with ${tokenType}...`,
       timestamp: new Date(),
     }
 
     setLines((prev) => [...prev, fundingLine])
 
     try {
-      // First fund the wallet
-      await verbsApi.fundWallet(selectedWallet.id)
+      // Fund the wallet with selected token
+      const { amount } = await verbsApi.fundWallet(selectedWallet.id, tokenType)
 
       const fundSuccessLine: TerminalLine = {
         id: `fund-success-${Date.now()}`,
         type: 'success',
-        content: 'Wallet funded successfully! Fetching updated balance...',
+        content: `Wallet funded with ${amount} ${tokenType} successfully! Fetching updated balance...`,
         timestamp: new Date(),
       }
       setLines((prev) => [...prev.slice(0, -1), fundSuccessLine])
@@ -943,60 +1030,64 @@
 
       // Show ETH, USDC, and any vault balances
       const filteredBalances = result.balance.filter(
-        (token) => token.symbol === 'ETH' || token.symbol === 'USDC' || token.symbol.includes('Gauntlet') || token.symbol.includes('Vault')
+        (token) =>
+          token.symbol === 'ETH' ||
+          token.symbol === 'USDC' ||
+          token.symbol.includes('Gauntlet') ||
+          token.symbol.includes('Vault'),
       )
 
       // Ensure both ETH and USDC are shown, even if not in response
-      const ethBalance = filteredBalances.find(token => token.symbol === 'ETH')
-      const usdcBalance = filteredBalances.find(token => token.symbol === 'USDC')
-      
+      const ethBalance = filteredBalances.find(
+        (token) => token.symbol === 'ETH',
+      )
+      const usdcBalance = filteredBalances.find(
+        (token) => token.symbol === 'USDC',
+      )
+
       // Format balances to human readable format (for fund wallet display)
       const formatBalance = (balance: string, decimals: number): string => {
         const balanceBigInt = BigInt(balance)
         const divisor = BigInt(10 ** decimals)
         const wholePart = balanceBigInt / divisor
         const fractionalPart = balanceBigInt % divisor
-        
+
         if (fractionalPart === 0n) {
           return wholePart.toString()
         }
-        
+
         const fractionalStr = fractionalPart.toString().padStart(decimals, '0')
         const trimmedFractional = fractionalStr.replace(/0+$/, '')
-        
+
         if (trimmedFractional === '') {
           return wholePart.toString()
         }
-        
+
         return `${wholePart}.${trimmedFractional}`
       }
-      
+
       // Separate vault balances from token balances
-      const vaultBalances = filteredBalances.filter(token => 
-        token.symbol !== 'ETH' && token.symbol !== 'USDC'
-      )
-      
+      const vaultBalances = filteredBalances.filter(
+        (token) => token.symbol !== 'ETH' && token.symbol !== 'USDC',
+      )
+
       const balanceLines = [
         `ETH: ${ethBalance ? formatBalance(ethBalance.totalBalance, 18) : '0'}`,
-        `USDC: ${usdcBalance ? formatBalance(usdcBalance.totalBalance, 6) : '0'}`
+        `USDC: ${usdcBalance ? formatBalance(usdcBalance.totalBalance, 6) : '0'}`,
       ]
-      
-<<<<<<< HEAD
+
       // Add vault balances if any exist
       if (vaultBalances.length > 0) {
         balanceLines.push('') // Empty line separator
         balanceLines.push('Vault Positions:')
-        vaultBalances.forEach(vault => {
-          balanceLines.push(`${vault.symbol}: ${formatBalance(vault.totalBalance, 6)}`) // Assume 6 decimals for vault shares
+        vaultBalances.forEach((vault) => {
+          balanceLines.push(
+            `${vault.symbol}: ${formatBalance(vault.totalBalance, 6)}`,
+          ) // Assume 6 decimals for vault shares
         })
       }
-      
+
       const balanceText = balanceLines.join('\n')
-=======
-      const balanceText = result.balance.length > 0 
-        ? result.balance.map(token => `${token.symbol}: ${token.totalFormattedBalance}`).join('\n')
-        : 'No tokens found'
->>>>>>> 016a5e1c
 
       const balanceSuccessLine: TerminalLine = {
         id: `balance-success-${Date.now()}`,
@@ -1021,7 +1112,8 @@
       const errorLine: TerminalLine = {
         id: `error-${Date.now()}`,
         type: 'error',
-        content: 'No wallet selected. Use "wallet select" to choose a wallet first.',
+        content:
+          'No wallet selected. Use "wallet select" to choose a wallet first.',
         timestamp: new Date(),
       }
       setLines((prev) => [...prev, errorLine])
@@ -1031,14 +1123,17 @@
     // Check if selected wallet has USDC balance before proceeding
     try {
       const balanceResult = await verbsApi.getWalletBalance(selectedWallet.id)
-      const usdcToken = balanceResult.balance.find(token => token.symbol === 'USDC')
+      const usdcToken = balanceResult.balance.find(
+        (token) => token.symbol === 'USDC',
+      )
       const usdcBalance = usdcToken ? parseFloat(usdcToken.totalBalance) : 0
 
       if (usdcBalance <= 0) {
         const noBalanceLine: TerminalLine = {
           id: `no-balance-${Date.now()}`,
           type: 'error',
-          content: 'Selected wallet has no USDC balance. Fund the wallet first.',
+          content:
+            'Selected wallet has no USDC balance. Fund the wallet first.',
           timestamp: new Date(),
         }
         setLines((prev) => [...prev, noBalanceLine])
@@ -1146,11 +1241,15 @@
         result.wallets.map(async (wallet) => {
           try {
             const balanceResult = await verbsApi.getWalletBalance(wallet.id)
-            const usdcToken = balanceResult.balance.find(token => token.symbol === 'USDC')
-            const usdcBalance = usdcToken ? parseFloat(usdcToken.totalBalance) : 0
+            const usdcToken = balanceResult.balance.find(
+              (token) => token.symbol === 'USDC',
+            )
+            const usdcBalance = usdcToken
+              ? parseFloat(usdcToken.totalBalance)
+              : 0
             return {
               ...wallet,
-              usdcBalance
+              usdcBalance,
             }
           } catch {
             return {
@@ -1158,12 +1257,12 @@
               usdcBalance: 0,
             }
           }
-        })
+        }),
       )
 
       // Filter wallets with USDC > 0 and sort by balance (highest first)
       const walletsWithUSDC = walletsWithBalances
-        .filter(wallet => wallet.usdcBalance > 0)
+        .filter((wallet) => wallet.usdcBalance > 0)
         .sort((a, b) => b.usdcBalance - a.usdcBalance)
 
       if (walletsWithUSDC.length === 0) {
@@ -1231,80 +1330,29 @@
     }
 
     const selectedWallet = wallets[selection - 1]
-<<<<<<< HEAD
 
     const loadingLine: TerminalLine = {
       id: `loading-${Date.now()}`,
       type: 'output',
       content: 'Loading wallet balance...',
-=======
-    
-    // Show token selection
-    const tokenSelectionLine: TerminalLine = {
-      id: `token-selection-${Date.now()}`,
-      type: 'output',
-      content: `Select token to fund wallet with:\n\n1. ETH\n2. USDC\n\nEnter token number:`,
       timestamp: new Date(),
     }
 
-    setLines((prev) => [...prev, tokenSelectionLine])
-    setPendingPrompt({
-      type: 'tokenSelection',
-      message: '',
-      data: { selectedWallet }
-    })
-  }
-
-  const handleTokenSelection = async (selection: number, data: { selectedWallet: WalletData }) => {
-    setPendingPrompt(null)
-
-    if (isNaN(selection) || selection < 1 || selection > 2) {
-      const errorLine: TerminalLine = {
-        id: `error-${Date.now()}`,
-        type: 'error',
-        content: `Invalid selection. Please enter 1 for ETH or 2 for USDC.`,
-        timestamp: new Date(),
-      }
-      setLines((prev) => [...prev, errorLine])
-      return
-    }
-
-    const { selectedWallet } = data
-    const tokenType = selection === 1 ? 'ETH' : 'USDC'
-    
-    const fundingLine: TerminalLine = {
-      id: `funding-${Date.now()}`,
-      type: 'output',
-      content: `Funding wallet with ${tokenType}...`,
->>>>>>> 016a5e1c
-      timestamp: new Date(),
-    }
-
     setLines((prev) => [...prev, loadingLine])
 
     try {
-<<<<<<< HEAD
       const result = await verbsApi.getWalletBalance(selectedWallet.id)
-      const usdcToken = result.balance.find(token => token.symbol === 'USDC')
+      const usdcToken = result.balance.find((token) => token.symbol === 'USDC')
       const usdcBalance = usdcToken ? parseFloat(usdcToken.totalBalance) : 0
-=======
-      // Fund the wallet with selected token
-      const { amount } = await verbsApi.fundWallet(selectedWallet.id, tokenType)
->>>>>>> 016a5e1c
 
       const balanceInfoLine: TerminalLine = {
         id: `balance-info-${Date.now()}`,
         type: 'success',
-<<<<<<< HEAD
         content: `Wallet ${shortenAddress(selectedWallet.address)} has ${usdcBalance} USDC available.\n\nEnter amount to send:`,
-=======
-        content: `Wallet funded with ${amount} ${tokenType} successfully! Fetching updated balance...`,
->>>>>>> 016a5e1c
         timestamp: new Date(),
       }
       setLines((prev) => [...prev.slice(0, -1), balanceInfoLine])
 
-<<<<<<< HEAD
       setPendingPrompt({
         type: 'walletSendAmount',
         message: '',
@@ -1322,14 +1370,6 @@
       setLines((prev) => [...prev.slice(0, -1), errorLine])
     }
   }
-=======
-      // Then fetch and show the balance
-      const result = await verbsApi.getWalletBalance(selectedWallet.id)
-      
-      const balanceText = result.balance.length > 0 
-        ? result.balance.map(token => `${token.symbol}: ${token.totalFormattedBalance}`).join('\n')
-        : 'No tokens found'
->>>>>>> 016a5e1c
 
   const handleWalletSendAmount = async (
     amount: number,
@@ -1381,11 +1421,16 @@
     setPendingPrompt(null)
 
     // Basic address validation
-    if (!recipientAddress || !recipientAddress.startsWith('0x') || recipientAddress.length !== 42) {
-      const errorLine: TerminalLine = {
-        id: `error-${Date.now()}`,
-        type: 'error',
-        content: 'Invalid address. Please enter a valid Ethereum address (0x...).',
+    if (
+      !recipientAddress ||
+      !recipientAddress.startsWith('0x') ||
+      recipientAddress.length !== 42
+    ) {
+      const errorLine: TerminalLine = {
+        id: `error-${Date.now()}`,
+        type: 'error',
+        content:
+          'Invalid address. Please enter a valid Ethereum address (0x...).',
         timestamp: new Date(),
       }
       setLines((prev) => [...prev, errorLine])
@@ -1426,13 +1471,9 @@
     }
   }
 
-
   const handleKeyDown = (e: React.KeyboardEvent<HTMLInputElement>) => {
     // Handle special keys for lend prompts
-    if (
-      pendingPrompt &&
-      pendingPrompt.type === 'lendVault'
-    ) {
+    if (pendingPrompt && pendingPrompt.type === 'lendVault') {
       if (e.key === 'Enter') {
         e.preventDefault()
         handleLendVaultSelection((pendingPrompt.data as VaultData[]) || [])
@@ -1449,10 +1490,7 @@
     }
 
     // Handle ESC key for lend amount prompt
-    if (
-      pendingPrompt &&
-      pendingPrompt.type === 'lendAmount'
-    ) {
+    if (pendingPrompt && pendingPrompt.type === 'lendAmount') {
       if (e.key === 'Escape') {
         e.preventDefault()
         setPendingPrompt(null)
@@ -1565,12 +1603,11 @@
         {/* Current Input Line */}
         <div className="terminal-line">
           <span className="terminal-prompt">
-            {pendingPrompt 
-              ? pendingPrompt.message 
-              : selectedWallet 
+            {pendingPrompt
+              ? pendingPrompt.message
+              : selectedWallet
                 ? `verbs (${shortenAddress(selectedWallet.address)}): $`
-                : 'verbs: $'
-            }
+                : 'verbs: $'}
           </span>
           <div className="flex-1 flex items-center">
             <input
