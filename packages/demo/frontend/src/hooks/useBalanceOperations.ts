--- conflicted
+++ resolved
@@ -235,11 +235,7 @@
       console.error('Error minting USDC:', error)
       setIsLoadingBalance(false)
     }
-<<<<<<< HEAD
-  }, [mintUSDC, isReady, usdcBalance, getTokenBalances])
-=======
   }, [mintUSDC, ready, fetchBalance, usdcBalance, getTokenBalances])
->>>>>>> 2bf0b26b
 
   // Auto-initialize balance on first ready state
   useEffect(() => {
