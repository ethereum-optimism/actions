import { BrowserRouter as Router, Routes, Route } from 'react-router-dom'
import { useEffect } from 'react'
import Terminal from './components/Terminal'
import Home from './components/home/Home'
import { PrivyProvider } from './providers/PrivyProvider'
import { EarnPage } from './pages/EarnPage'
<<<<<<< HEAD
import DocsPage from './pages/DocsPage'
=======
import { ROUTES } from './constants/routes'
>>>>>>> 14a93c6c

function App() {
  // Prevent default scroll restoration to allow manual hash navigation
  useEffect(() => {
    if ('scrollRestoration' in window.history) {
      window.history.scrollRestoration = 'manual'
    }
  }, [])

  return (
    <Router>
      <div className="w-full h-screen bg-terminal-bg min-w-[475px]">
        <Routes>
<<<<<<< HEAD
          <Route path="/" element={<Home />} />
          <Route path="/docs" element={<DocsPage />} />
=======
          <Route path={ROUTES.HOME} element={<Home />} />
>>>>>>> 14a93c6c
          <Route
            path={ROUTES.DEMO}
            element={
              <PrivyProvider>
                <Terminal />
              </PrivyProvider>
            }
          />
          <Route path={ROUTES.EARN} element={<EarnPage />} />
        </Routes>
      </div>
    </Router>
  )
}

export default App<|MERGE_RESOLUTION|>--- conflicted
+++ resolved
@@ -4,11 +4,8 @@
 import Home from './components/home/Home'
 import { PrivyProvider } from './providers/PrivyProvider'
 import { EarnPage } from './pages/EarnPage'
-<<<<<<< HEAD
 import DocsPage from './pages/DocsPage'
-=======
 import { ROUTES } from './constants/routes'
->>>>>>> 14a93c6c
 
 function App() {
   // Prevent default scroll restoration to allow manual hash navigation
@@ -22,12 +19,8 @@
     <Router>
       <div className="w-full h-screen bg-terminal-bg min-w-[475px]">
         <Routes>
-<<<<<<< HEAD
-          <Route path="/" element={<Home />} />
-          <Route path="/docs" element={<DocsPage />} />
-=======
           <Route path={ROUTES.HOME} element={<Home />} />
->>>>>>> 14a93c6c
+          <Route path={ROUTES.DOCS} element={<DocsPage />} />
           <Route
             path={ROUTES.DEMO}
             element={
