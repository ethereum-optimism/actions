--- conflicted
+++ resolved
@@ -1,10 +1,7 @@
 import { BrowserRouter as Router, Routes, Route } from 'react-router-dom'
 import Terminal from './components/Terminal'
 import Home from './components/Home'
-<<<<<<< HEAD
-=======
 import Revolut from './components/Revolut'
->>>>>>> 885cf4f7
 import Venmo from './components/Venmo'
 
 function App() {
