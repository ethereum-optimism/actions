import { BrowserRouter as Router, Routes, Route } from 'react-router-dom'
<<<<<<< HEAD
import Terminal from '@/components/Terminal'
import Home from '@/components/home/Home'
import { PrivyProvider } from '@/providers/PrivyProvider'
=======
import Terminal from './components/Terminal'
import Home from './components/Home'
import Earn from './components/Earn'
import { PrivyProvider } from './providers/PrivyProvider'
>>>>>>> b433c484

function App() {
  return (
      <PrivyProvider>
        <Router>
          <div className="w-full h-screen bg-terminal-bg">
            <Routes>
              <Route path="/" element={<Home />} />
              <Route path="/demo" element={<Terminal />} />
              <Route path="/earn" element={<Earn />} />
            </Routes>
          </div>
        </Router>
      </PrivyProvider>
  )
}

export default App<|MERGE_RESOLUTION|>--- conflicted
+++ resolved
@@ -1,14 +1,8 @@
 import { BrowserRouter as Router, Routes, Route } from 'react-router-dom'
-<<<<<<< HEAD
-import Terminal from '@/components/Terminal'
-import Home from '@/components/home/Home'
-import { PrivyProvider } from '@/providers/PrivyProvider'
-=======
 import Terminal from './components/Terminal'
 import Home from './components/Home'
 import Earn from './components/Earn'
 import { PrivyProvider } from './providers/PrivyProvider'
->>>>>>> b433c484
 
 function App() {
   return (
